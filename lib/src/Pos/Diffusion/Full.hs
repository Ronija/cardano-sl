--- conflicted
+++ resolved
@@ -12,14 +12,10 @@
 
 import           Control.Monad.Fix (MonadFix)
 import qualified Data.Map as M
-<<<<<<< HEAD
-import           Data.Reflection (Given, give, given)
 import           Data.Time.Units (Millisecond, convertUnit)
-import           Formatting (sformat, shown, (%))
-=======
-import           Data.Time.Units (Millisecond, Second)
+-- import           Formatting (sformat, shown, (%))
+import           Data.Time.Units (Second)
 import           Formatting (Format)
->>>>>>> 073b9d35
 import           Mockable (withAsync)
 import qualified Network.Broadcast.OutboundQueue as OQ
 import           Network.Broadcast.OutboundQueue.Types (MsgType (..), Origin (..))
@@ -69,11 +65,8 @@
 import           Pos.Ssc.Message (MCOpening (..), MCShares (..), MCCommitment (..), MCVssCertificate (..))
 import           Pos.Util.Chrono (OldestFirst)
 import           Pos.Util.OutboundQueue (EnqueuedConversation (..))
-<<<<<<< HEAD
 import           Pos.Util.DynamicTimer (newDynamicTimer)
-=======
 import           Pos.Util.Timer (Timer, newTimer)
->>>>>>> 073b9d35
 
 {-# ANN module ("HLint: ignore Reduce duplication" :: Text) #-}
 
@@ -340,7 +333,7 @@
     -> (VerInfo -> [Listener d])
     -> d x
     -> d x
-runDiffusionLayerFull networkConfig transport ourVerInfo mEkgNodeMetrics oq keepaliveTimer slotDuration listeners action =
+runDiffusionLayerFull networkConfig transport ourVerInfo mEkgNodeMetrics oq _keepaliveTimer slotDuration listeners action =
     bracketKademlia networkConfig $ \networkConfig' ->
         timeWarpNode transport ourVerInfo listeners $ \nd converse -> do
             withAsync (OQ.dequeueThread oq (sendMsgFromConverse converse)) $ \_ -> do
@@ -361,16 +354,11 @@
         let itMap = M.fromList itList
         return ((>>= either throwM return) <$> itMap)
     subscriptionThread nc sactions = case topologySubscriptionWorker (ncTopology nc) of
-<<<<<<< HEAD
         Just (SubscriptionWorkerBehindNAT dnsDomains) -> do
             -- TODO wire this timer up so that we can reset it when a new block
             -- arrives.
             timer <- newDynamicTimer (convertUnit <$> slotDuration)
             dnsSubscriptionWorker (OQ.updatePeersBucket oq) networkConfig dnsDomains timer sactions
-=======
-        Just (SubscriptionWorkerBehindNAT dnsDomains) ->
-            dnsSubscriptionWorker oq networkConfig dnsDomains keepaliveTimer slotDuration sactions
->>>>>>> 073b9d35
         Just (SubscriptionWorkerKademlia kinst nodeType valency fallbacks) ->
             dhtSubscriptionWorker (OQ.updatePeersBucket oq) kinst nodeType valency fallbacks sactions
         Nothing -> pure ()
