module Pos.Wallet.Web.Backup
       ( WalletMetaBackup (..)
       , AccountMetaBackup (..)
       , WalletBackup (..)
       , TotalBackup (..)
       , currentBackupFormatVersion
       , getWalletBackup
       ) where

import           Universum

<<<<<<< HEAD
import qualified Data.HashMap.Strict        as HM
import qualified Data.SemVer                as V

import           Pos.Crypto                 (EncryptedSecretKey)
import           Pos.Util.Util              (maybeThrow)
import           Pos.Wallet.Web.Account     (AccountMode, getSKById)
import           Pos.Wallet.Web.ClientTypes (AccountId (..), CAccountMeta (..), CId,
                                             CWalletMeta (..), Wal)
import           Pos.Wallet.Web.Error       (WalletError (..))
import           Pos.Wallet.Web.State       (getAccountMeta, getWalletAccountIds,
                                             getWalletMeta)
=======
import qualified Data.HashMap.Strict as HM
import qualified Data.SemVer as V
import           Pos.Crypto (EncryptedSecretKey)
import           Pos.Crypto.Signing.Safe (emptyPassphrase, safeKeyGen)
import           Pos.Wallet.Web.ClientTypes (AccountId (..), CAccountMeta (..),
                                             CId, CWalletMeta (..), Wal)
import           Pos.Util.Util (maybeThrow)
import           Pos.Wallet.Web.Account (AccountMode, getSKById)
import           Pos.Wallet.Web.Error (WalletError (..))
import           Pos.Wallet.Web.State (getAccountMeta, getWalletMeta)
import           Pos.Wallet.Web.Util (getWalletAccountIds)
import           Test.QuickCheck (Arbitrary (..), elements)
>>>>>>> b46c7639

currentBackupFormatVersion :: V.Version
currentBackupFormatVersion = V.initial & V.major .~ 1

newtype WalletMetaBackup = WalletMetaBackup CWalletMeta deriving Show
newtype AccountMetaBackup = AccountMetaBackup CAccountMeta deriving Show

data WalletBackup = WalletBackup
    { wbSecretKey :: !EncryptedSecretKey
    , wbMeta      :: !WalletMetaBackup
    , wbAccounts  :: !(HashMap Int AccountMetaBackup)
    } deriving Show

data TotalBackup = TotalBackup WalletBackup

<<<<<<< HEAD
getWalletBackup :: AccountMode m => CId Wal -> m WalletBackup
=======
instance Arbitrary WalletBackup where
    arbitrary = do
        cwNameT <- arbitrary
        caNameT <- arbitrary
        wbInt   <- arbitrary
        cwAssurance <- elements [minBound .. maxBound]
        (_, esk) <- safeKeyGen emptyPassphrase
        let cwUnit = 1
            cwName = (cwNameT :: Text )
            caName = (caNameT :: Text )
            wMetaBackup = WalletMetaBackup $ CWalletMeta {..}
        return $ WalletBackup
            { wbSecretKey = esk
            , wbMeta = wMetaBackup
            , wbAccounts = HM.singleton wbInt (AccountMetaBackup CAccountMeta {..})
            }

getWalletBackup :: AccountMode ctx m => CId Wal -> m WalletBackup
>>>>>>> b46c7639
getWalletBackup wId = do
    sk <- getSKById wId
    meta <- maybeThrow (InternalError "Wallet have no meta") =<<
            getWalletMeta wId
    accountIds <- getWalletAccountIds wId
    accountMetas <- forM accountIds $
        maybeThrow (InternalError "Account have no meta") <=<
        getAccountMeta

    let accountsMap = HM.fromList $ zip
            (map (fromInteger . fromIntegral . aiIndex) accountIds)
            (map AccountMetaBackup accountMetas)

    return WalletBackup
        { wbSecretKey = sk
        , wbMeta = WalletMetaBackup meta
        , wbAccounts = accountsMap
        }<|MERGE_RESOLUTION|>--- conflicted
+++ resolved
@@ -9,32 +9,17 @@
 
 import           Universum
 
-<<<<<<< HEAD
-import qualified Data.HashMap.Strict        as HM
-import qualified Data.SemVer                as V
-
-import           Pos.Crypto                 (EncryptedSecretKey)
-import           Pos.Util.Util              (maybeThrow)
-import           Pos.Wallet.Web.Account     (AccountMode, getSKById)
-import           Pos.Wallet.Web.ClientTypes (AccountId (..), CAccountMeta (..), CId,
-                                             CWalletMeta (..), Wal)
-import           Pos.Wallet.Web.Error       (WalletError (..))
-import           Pos.Wallet.Web.State       (getAccountMeta, getWalletAccountIds,
-                                             getWalletMeta)
-=======
 import qualified Data.HashMap.Strict as HM
 import qualified Data.SemVer as V
 import           Pos.Crypto (EncryptedSecretKey)
 import           Pos.Crypto.Signing.Safe (emptyPassphrase, safeKeyGen)
-import           Pos.Wallet.Web.ClientTypes (AccountId (..), CAccountMeta (..),
-                                             CId, CWalletMeta (..), Wal)
 import           Pos.Util.Util (maybeThrow)
 import           Pos.Wallet.Web.Account (AccountMode, getSKById)
+import           Pos.Wallet.Web.ClientTypes (AccountId (..), CAccountMeta (..), CId,
+                                             CWalletMeta (..), Wal)
 import           Pos.Wallet.Web.Error (WalletError (..))
-import           Pos.Wallet.Web.State (getAccountMeta, getWalletMeta)
-import           Pos.Wallet.Web.Util (getWalletAccountIds)
+import           Pos.Wallet.Web.State (getAccountMeta, getWalletAccountIds, getWalletMeta)
 import           Test.QuickCheck (Arbitrary (..), elements)
->>>>>>> b46c7639
 
 currentBackupFormatVersion :: V.Version
 currentBackupFormatVersion = V.initial & V.major .~ 1
@@ -50,9 +35,6 @@
 
 data TotalBackup = TotalBackup WalletBackup
 
-<<<<<<< HEAD
-getWalletBackup :: AccountMode m => CId Wal -> m WalletBackup
-=======
 instance Arbitrary WalletBackup where
     arbitrary = do
         cwNameT <- arbitrary
@@ -70,8 +52,7 @@
             , wbAccounts = HM.singleton wbInt (AccountMetaBackup CAccountMeta {..})
             }
 
-getWalletBackup :: AccountMode ctx m => CId Wal -> m WalletBackup
->>>>>>> b46c7639
+getWalletBackup :: AccountMode m => CId Wal -> m WalletBackup
 getWalletBackup wId = do
     sk <- getSKById wId
     meta <- maybeThrow (InternalError "Wallet have no meta") =<<
