--- conflicted
+++ resolved
@@ -16,110 +16,101 @@
 
 import           Universum
 
-import qualified Control.Concurrent.STM           as STM
-import           Control.Lens                     (makeLensesWith)
-import           Control.Monad.Catch              (MonadMask)
-import qualified Control.Monad.Reader             as Mtl
-import           Control.Monad.Trans.Control      (MonadBaseControl)
-import           Crypto.Random                    (MonadRandom)
-import qualified Data.HashSet                     as HS
-import           Data.List                        (partition)
-import qualified Data.Map.Strict                  as M
-import           Ether.Internal                   (HasLens (..))
-import           Mockable                         (Production)
-import           System.Wlog                      (HasLoggerName (..))
-
-import           Pos.Block.Core                   (Block, BlockHeader)
-import           Pos.Block.Slog                   (HasSlogContext (..),
-                                                   HasSlogGState (..))
-import           Pos.Block.Types                  (Undo)
-import           Pos.Client.KeyStorage            (MonadKeys (..), getSecretDefault,
-                                                   modifySecretDefault)
-import           Pos.Client.Txp.Addresses         (MonadAddresses (..))
-import           Pos.Client.Txp.Balances          (MonadBalances (..), getBalanceDefault)
-import           Pos.Client.Txp.History           (MonadTxHistory (..),
-                                                   getBlockHistoryDefault,
-                                                   getLocalHistoryDefault, saveTxDefault)
-import           Pos.Communication                (SendActions (..), submitTxRaw)
-import           Pos.Context                      (HasNodeContext (..))
-import           Pos.Core                         (Address, HasConfiguration,
-                                                   HasPrimaryKey (..), IsHeader,
-                                                   isRedeemAddress)
-import           Pos.Crypto                       (PassPhrase)
-import           Pos.DB                           (MonadGState (..))
-import           Pos.DB.Block                     (MonadBlockDB, dbGetBlockDefault,
-                                                   dbGetBlockSscDefault,
-                                                   dbGetHeaderDefault,
-                                                   dbGetHeaderSscDefault,
-                                                   dbGetUndoDefault, dbGetUndoSscDefault,
-                                                   dbPutBlundDefault)
-import           Pos.DB.Class                     (MonadBlockDBGeneric (..),
-                                                   MonadBlockDBGenericWrite (..),
-                                                   MonadDB (..), MonadDBRead (..))
-import           Pos.DB.DB                        (gsAdoptedBVDataDefault)
-import           Pos.DB.Rocks                     (dbDeleteDefault, dbGetDefault,
-                                                   dbIterSourceDefault, dbPutDefault,
-                                                   dbWriteBatchDefault)
-import           Pos.Infra.Configuration          (HasInfraConfiguration)
-import           Pos.KnownPeers                   (MonadFormatPeers (..),
-                                                   MonadKnownPeers (..))
-import           Pos.Launcher                     (HasConfigurations)
-import           Pos.Network.Types                (HasNodeType (..))
-import           Pos.Recovery                     ()
-import           Pos.Recovery.Info                (MonadRecoveryInfo)
-import           Pos.Reporting                    (HasReportingContext (..),
-                                                   MonadReporting)
-import           Pos.Shutdown                     (HasShutdownContext (..))
-import           Pos.Slotting.Class               (MonadSlots (..))
-import           Pos.Slotting.Impl.Sum            (currentTimeSlottingSum,
-                                                   getCurrentSlotBlockingSum,
-                                                   getCurrentSlotInaccurateSum,
-                                                   getCurrentSlotSum)
-import           Pos.Slotting.MemState            (HasSlottingVar (..), MonadSlotsData)
-<<<<<<< HEAD
-import           Pos.Ssc.Class.Types              (HasSscContext (..), SscBlock)
-import           Pos.Ssc.GodTossing.Configuration (HasGtConfiguration)
-import           Pos.StateLock                    (StateLock)
-=======
-import           Pos.Ssc.Types                    (SscBlock, HasSscContext (..))
-import           Pos.Ssc.GodTossing               (HasGtConfiguration)
->>>>>>> 35c6bff7
-import           Pos.Txp                          (MempoolExt, MonadTxpLocal (..),
-                                                   MonadTxpMem, Utxo, addrBelongsToSet,
-                                                   getUtxoModifier, txNormalize,
-                                                   txProcessTransaction)
-import qualified Pos.Txp.DB                       as DB
-import           Pos.Util                         (Some (..))
-import           Pos.Util.CompileInfo             (HasCompileInfo)
-import           Pos.Util.JsonLog                 (HasJsonLogConfig (..), jsonLogDefault)
-import           Pos.Util.LoggerName              (HasLoggerName' (..),
-                                                   getLoggerNameDefault,
-                                                   modifyLoggerNameDefault)
-import qualified Pos.Util.Modifier                as MM
-import qualified Pos.Util.OutboundQueue           as OQ.Reader
-import           Pos.Util.TimeWarp                (CanJsonLog (..))
-import           Pos.Util.UserSecret              (HasUserSecret (..))
-import           Pos.Util.Util                    (HasLens', postfixLFields)
-import           Pos.Wallet.Web.Networking        (MonadWalletSendActions (..))
-import           Pos.WorkMode                     (EmptyMempoolExt, MinWorkMode,
-                                                   RealModeContext (..))
-
-import           Pos.Wallet.Redirect              (MonadBlockchainInfo (..),
-                                                   MonadUpdates (..),
-                                                   applyLastUpdateWebWallet,
-                                                   blockchainSlotDurationWebWallet,
-                                                   connectedPeersWebWallet,
-                                                   localChainDifficultyWebWallet,
-                                                   networkChainDifficultyWebWallet,
-                                                   waitForUpdateWebWallet)
-import           Pos.Wallet.Web.Account           (AccountMode)
-import           Pos.Wallet.Web.ClientTypes       (AccountId)
-import           Pos.Wallet.Web.Sockets.ConnSet   (ConnectionsVar)
-import           Pos.Wallet.Web.State             (WalletState, WebWalletModeDB,
-                                                   getWalletUtxo)
-import           Pos.Wallet.Web.Tracking          (MonadBListener (..),
-                                                   onApplyBlocksWebWallet,
-                                                   onRollbackBlocksWebWallet)
+import qualified Control.Concurrent.STM         as STM
+import           Control.Lens                   (makeLensesWith)
+import           Control.Monad.Catch            (MonadMask)
+import qualified Control.Monad.Reader           as Mtl
+import           Control.Monad.Trans.Control    (MonadBaseControl)
+import           Crypto.Random                  (MonadRandom)
+import qualified Data.HashSet                   as HS
+import           Data.List                      (partition)
+import qualified Data.Map.Strict                as M
+import           Ether.Internal                 (HasLens (..))
+import           Mockable                       (Production)
+import           System.Wlog                    (HasLoggerName (..))
+
+import           Pos.Block.Core                 (Block, BlockHeader)
+import           Pos.Block.Slog                 (HasSlogContext (..), HasSlogGState (..))
+import           Pos.Block.Types                (Undo)
+import           Pos.Client.KeyStorage          (MonadKeys (..), getSecretDefault,
+                                                 modifySecretDefault)
+import           Pos.Client.Txp.Addresses       (MonadAddresses (..))
+import           Pos.Client.Txp.Balances        (MonadBalances (..), getBalanceDefault)
+import           Pos.Client.Txp.History         (MonadTxHistory (..),
+                                                 getBlockHistoryDefault,
+                                                 getLocalHistoryDefault, saveTxDefault)
+import           Pos.Communication              (SendActions (..), submitTxRaw)
+import           Pos.Context                    (HasNodeContext (..))
+import           Pos.Core                       (Address, HasConfiguration,
+                                                 HasPrimaryKey (..), IsHeader,
+                                                 isRedeemAddress)
+import           Pos.Crypto                     (PassPhrase)
+import           Pos.DB                         (MonadGState (..))
+import           Pos.DB.Block                   (MonadBlockDB, dbGetBlockDefault,
+                                                 dbGetBlockSscDefault, dbGetHeaderDefault,
+                                                 dbGetHeaderSscDefault, dbGetUndoDefault,
+                                                 dbGetUndoSscDefault, dbPutBlundDefault)
+import           Pos.DB.Class                   (MonadBlockDBGeneric (..),
+                                                 MonadBlockDBGenericWrite (..),
+                                                 MonadDB (..), MonadDBRead (..))
+import           Pos.DB.DB                      (gsAdoptedBVDataDefault)
+import           Pos.DB.Rocks                   (dbDeleteDefault, dbGetDefault,
+                                                 dbIterSourceDefault, dbPutDefault,
+                                                 dbWriteBatchDefault)
+import           Pos.Infra.Configuration        (HasInfraConfiguration)
+import           Pos.KnownPeers                 (MonadFormatPeers (..),
+                                                 MonadKnownPeers (..))
+import           Pos.Launcher                   (HasConfigurations)
+import           Pos.Network.Types              (HasNodeType (..))
+import           Pos.Recovery                   ()
+import           Pos.Recovery.Info              (MonadRecoveryInfo)
+import           Pos.Reporting                  (HasReportingContext (..), MonadReporting)
+import           Pos.Shutdown                   (HasShutdownContext (..))
+import           Pos.Slotting.Class             (MonadSlots (..))
+import           Pos.Slotting.Impl.Sum          (currentTimeSlottingSum,
+                                                 getCurrentSlotBlockingSum,
+                                                 getCurrentSlotInaccurateSum,
+                                                 getCurrentSlotSum)
+import           Pos.Slotting.MemState          (HasSlottingVar (..), MonadSlotsData)
+import           Pos.Ssc.GodTossing             (HasGtConfiguration)
+import           Pos.Ssc.Types                  (HasSscContext (..), SscBlock)
+import           Pos.StateLock                  (StateLock)
+import           Pos.Txp                        (MempoolExt, MonadTxpLocal (..),
+                                                 MonadTxpMem, Utxo, addrBelongsToSet,
+                                                 getUtxoModifier, txNormalize,
+                                                 txProcessTransaction)
+import qualified Pos.Txp.DB                     as DB
+import           Pos.Util                       (Some (..))
+import           Pos.Util.CompileInfo           (HasCompileInfo)
+import           Pos.Util.JsonLog               (HasJsonLogConfig (..), jsonLogDefault)
+import           Pos.Util.LoggerName            (HasLoggerName' (..),
+                                                 getLoggerNameDefault,
+                                                 modifyLoggerNameDefault)
+import qualified Pos.Util.Modifier              as MM
+import qualified Pos.Util.OutboundQueue         as OQ.Reader
+import           Pos.Util.TimeWarp              (CanJsonLog (..))
+import           Pos.Util.UserSecret            (HasUserSecret (..))
+import           Pos.Util.Util                  (HasLens', postfixLFields)
+import           Pos.Wallet.Web.Networking      (MonadWalletSendActions (..))
+import           Pos.WorkMode                   (EmptyMempoolExt, MinWorkMode,
+                                                 RealModeContext (..))
+
+import           Pos.Wallet.Redirect            (MonadBlockchainInfo (..),
+                                                 MonadUpdates (..),
+                                                 applyLastUpdateWebWallet,
+                                                 blockchainSlotDurationWebWallet,
+                                                 connectedPeersWebWallet,
+                                                 localChainDifficultyWebWallet,
+                                                 networkChainDifficultyWebWallet,
+                                                 waitForUpdateWebWallet)
+import           Pos.Wallet.Web.Account         (AccountMode)
+import           Pos.Wallet.Web.ClientTypes     (AccountId)
+import           Pos.Wallet.Web.Sockets.ConnSet (ConnectionsVar)
+import           Pos.Wallet.Web.State           (WalletState, WebWalletModeDB,
+                                                 getWalletUtxo)
+import           Pos.Wallet.Web.Tracking        (MonadBListener (..),
+                                                 onApplyBlocksWebWallet,
+                                                 onRollbackBlocksWebWallet)
 
 data WalletWebModeContext = WalletWebModeContext
     { wwmcWalletState     :: !WalletState
