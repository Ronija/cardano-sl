--- conflicted
+++ resolved
@@ -1038,11 +1038,7 @@
         withConnectionStatuses onConnChange qConnections $ do
             logDebug $ debugSending p
 
-<<<<<<< HEAD
-            ma <- M.try $ unmask $ sendMsg (packetPayload p) (packetDestId p)
-=======
-        ma <- try $ unmask $ sendMsg (packetPayload p) (packetDestId p)
->>>>>>> c6230c65
+            ma <- try $ unmask $ sendMsg (packetPayload p) (packetDestId p)
 
             -- Reduce the in-flight count ..
             setInFlightFor p (\n -> n - 1) qInFlight
