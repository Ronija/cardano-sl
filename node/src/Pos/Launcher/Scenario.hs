--- conflicted
+++ resolved
@@ -25,14 +25,9 @@
 import           Pos.Communication     (ActionSpec (..), OutSpecs, WorkerSpec,
                                         wrapActionSpec)
 import qualified Pos.Constants         as Const
-<<<<<<< HEAD
 import           Pos.Context           (getOurPubKeyAddress, getOurPublicKey,
                                         ncNetworkConfig)
-=======
-import           Pos.Context           (BlkSemaphore (..), getOurPubKeyAddress,
-                                        getOurPublicKey, ncNetworkConfig)
 import qualified Pos.DB.DB             as DB
->>>>>>> e165db2f
 import           Pos.DHT.Real          (KademliaDHTInstance (..),
                                         kademliaJoinNetworkNoThrow,
                                         kademliaJoinNetworkRetry)
