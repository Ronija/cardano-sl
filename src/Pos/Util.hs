--- conflicted
+++ resolved
@@ -29,14 +29,6 @@
 
        -- * Lenses
        , makeLensesData
-<<<<<<< HEAD
-       , _neHead
-       , _neTail
-       , _neLast
-
-       , eitherToVerRes
-=======
->>>>>>> 414817a6
 
        -- * Instances
        -- ** MonadFail ParsecT
@@ -61,10 +53,6 @@
 import           Serokell.Util                 (VerificationRes (..))
 import           System.Wlog                   (LoggerNameBox (..))
 import           Text.Parsec                   (ParsecT)
-<<<<<<< HEAD
-import           Unsafe                        (unsafeInit, unsafeLast)
-=======
->>>>>>> 414817a6
 -- SafeCopy instance for HashMap
 import           Serokell.AcidState            ()
 
