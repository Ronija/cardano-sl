{-# LANGUAGE FlexibleContexts      #-}
{-# LANGUAGE LambdaCase            #-}
{-# LANGUAGE MultiParamTypeClasses #-}
{-# LANGUAGE Rank2Types            #-}
{-# LANGUAGE ScopedTypeVariables   #-}
{-# LANGUAGE TemplateHaskell       #-}
{-# LANGUAGE TupleSections         #-}
{-# LANGUAGE ViewPatterns          #-}

-- | Internal state of the transaction-handling worker. Trasnaction
-- processing logic.

module Pos.State.Storage.Tx
       (
         TxStorage (..)
       , HasTxStorage (txStorage)
       , txStorageFromUtxo

       , getLocalTxs
       , getUtxoByDepth
       , isTxVerified
       , txVerifyBlocks

       , processTx
       , txApplyBlocks
       , txRollback
       ) where

import           Control.Lens            (ix, makeClassy, preview, use, uses, view, (%=),
                                          (+=), (-=), (.=), (<&>), (<~), (^.))
import           Control.Monad.Loops     (orM)
import qualified Data.Cache.LRU          as LRU
import qualified Data.HashMap.Strict     as HM
import qualified Data.List.NonEmpty      as NE
import           Data.SafeCopy           (base, deriveSafeCopySimple)
import           Formatting              (build, int, sformat, (%))
import           Serokell.Util           (VerificationRes (..))
import           Universum

import           Pos.Constants           (k, maxLocalTxs)
import           Pos.Crypto              (WithHash (..), withHash)
import           Pos.State.Storage.Types (AltChain, ProcessTxRes (..), mkPTRinvalid)
import           Pos.Types               (Block, SlotId, Tx (..), TxId, TxWitness, Utxo,
                                          applyTxToUtxo, blockSlot, blockTxws,
                                          normalizeTxs, slotIdF, verifyAndApplyTxs,
                                          verifyTxUtxo)
import           Pos.Util                (clearLRU)

-- | Transaction-related state part, includes transactions, utxo and
-- auxiliary structures needed for transaction processing.
data TxStorage = TxStorage
    { -- | Local set of transactions. These are valid (with respect to
      -- the head of last block's utxo) transactions which are known
      -- to the node and are /not/ included in the blockchain store by
      -- the node. This set is used later to form the block payload.
<<<<<<< HEAD
      _txLocalTxs     :: !(HashSet (WithHash Tx))
    , -- | @length@ is @O(n)@ for 'HE.HashSet' so we store it explicitly.
=======
      _txLocalTxs     :: !(HashMap Tx TxWitness)
    , -- | @length@ is @O(n)@ for 'HashMap' so we store it explicitly.
>>>>>>> 074feb68
      _txLocalTxsSize :: !Int
    , -- | Set of unspent transaction outputs formed by applying
      -- txLocalTxs to the head of txUtxoHistory. It is need to check
      -- new transactions and run follow-the-satoshi, for example.
      _txUtxo         :: !Utxo
    , -- | History of utxo. May be necessary in case of
      -- reorganization. Also it is needed for MPC. Head of this list
      -- is utxo corresponding to last known block.
      _txUtxoHistory  :: ![Utxo]
    , -- | Transactions recently added to blocks. Used for ignoring
      -- overhead when same transaction is propagated several times.
      _txFilterCache  :: !(LRU.LRU TxId ())
    }

-- | Classy lens generated for 'TxStorage'
makeClassy ''TxStorage
deriveSafeCopySimple 0 'base ''TxStorage

-- | Generate TxStorage from non-default utxo.
txStorageFromUtxo :: Utxo -> TxStorage
txStorageFromUtxo u =
    TxStorage
    { _txLocalTxs = mempty
    , _txLocalTxsSize = 0
    , _txUtxo = u
    , _txUtxoHistory = [u]
    , _txFilterCache = LRU.newLRU (Just 10000)
    }

type Query a = forall m x. (HasTxStorage x, MonadReader x m) => m a

-- | Query returning '_txLocalTxs'
<<<<<<< HEAD
getLocalTxs :: Query (HashSet (WithHash Tx))
=======
getLocalTxs :: Query (HashMap Tx TxWitness)
>>>>>>> 074feb68
getLocalTxs = view txLocalTxs

-- | Given number of blocks to rollback and some sidechain to adopt it
-- checks if it can be done prior to transaction validity. Returns a
-- list of topsorted transactions, head ~ deepest block on success.
<<<<<<< HEAD
txVerifyBlocks :: Word -> AltChain ssc -> Query (Either Text [[WithHash Tx]])
=======
txVerifyBlocks
    :: Word
    -> AltChain ssc
    -> Query (Either Text [[(Tx,TxWitness)]])
>>>>>>> 074feb68
txVerifyBlocks (fromIntegral -> toRollback) newChain = do
    (preview (txUtxoHistory . ix toRollback)) <&> \case
        Nothing ->
            Left $ sformat ("Can't rollback on "%int%" blocks") toRollback
        Just utxo -> reverse . snd <$> foldM verifyDo (utxo, []) newChainTxs
  where
<<<<<<< HEAD
    newChainTxs :: [(SlotId,[WithHash Tx])]
    newChainTxs =
        fmap (\b -> (b ^. blockSlot, fmap withHash $ toList $ b ^. blockTxs)) . rights $
        NE.toList newChain
    verifyDo :: (Utxo,[[WithHash Tx]]) -> (SlotId, [WithHash Tx]) -> Either Text (Utxo, [[WithHash Tx]])
    verifyDo (utxo,accTxs) (slotId, txs) =
        case verifyAndApplyTxs txs utxo of
          Left reason        -> Left $ sformat eFormat slotId reason
          Right (txs',utxo') -> Right (utxo',txs':accTxs)
=======
    newChainTxs :: [(SlotId,[(Tx,TxWitness)])]
    newChainTxs =
        fmap (\b -> (b ^. blockSlot, b ^. blockTxws)) . rights $
        NE.toList newChain
    verifyDo :: (Utxo,[[(Tx,TxWitness)]])
             -> (SlotId, [(Tx,TxWitness)])
             -> Either Text (Utxo, [[(Tx,TxWitness)]])
    verifyDo (utxo,accTxs) (slotId, txws) =
        case verifyAndApplyTxs txws utxo of
          Left reason         -> Left $ sformat eFormat slotId reason
          Right (txws',utxo') -> Right (utxo',txws':accTxs)
>>>>>>> 074feb68
    eFormat =
        "Failed to apply transactions on block from slot " %
        slotIdF%", error: "%build

-- | Get utxo corresponding to state right after block with given
-- depth has been applied.
getUtxoByDepth :: Word -> Query (Maybe Utxo)
getUtxoByDepth (fromIntegral -> depth) = preview $ txUtxoHistory . ix depth

-- | Check if given transaction is verified, e.g. is present in `k` and more
-- blocks deeper.
--
-- TODO: do we want to actually verify the transaction fully here? Checking
-- the script can be expensive.
isTxVerified :: (Tx, TxWitness) -> Query Bool
isTxVerified txw = do
    mutxo <- getUtxoByDepth k
    case mutxo of
        Nothing   -> pure False
        Just utxo -> case verifyTxUtxo utxo txw of
            VerSuccess   -> pure True
            VerFailure _ -> pure False

type Update a = forall m x. (HasTxStorage x, MonadState x m) => m a

-- | Add transaction to storage if it is fully valid.
<<<<<<< HEAD
processTx :: WithHash Tx -> Update ProcessTxRes
processTx tx = do
=======
processTx :: (Tx,TxWitness) -> Update ProcessTxRes
processTx txw = do
>>>>>>> 074feb68
    localSetSize <- use txLocalTxsSize
    if localSetSize < maxLocalTxs
        then processTxDo txw
        else pure PTRoverwhelmed

<<<<<<< HEAD
processTxDo :: WithHash Tx -> Update ProcessTxRes
processTxDo tx =
    ifM isKnown (pure PTRknown) $
    verifyTx tx' >>= \case
=======
processTxDo :: (Tx,TxWitness) -> Update ProcessTxRes
processTxDo txw@(tx,w) =
    ifM isKnown (pure PTRknown) $
    verifyTx txw >>= \case
>>>>>>> 074feb68
        VerSuccess -> do
            txLocalTxs %= HM.insert tx w
            txLocalTxsSize += 1
            applyTx tx
            pure PTRadded
        VerFailure errors ->
            pure (mkPTRinvalid errors)
  where
<<<<<<< HEAD
    tx' = whData tx
    isKnown =
        or <$>
        sequence
            [ HS.member tx <$> use txLocalTxs
            , isJust . snd . LRU.lookup (whHash tx) <$> use txFilterCache
            ]
=======
    isKnown = orM
        [ HM.member tx <$> use txLocalTxs
        , isJust . snd . LRU.lookup (hash tx) <$> use txFilterCache
        ]
>>>>>>> 074feb68

-- | Checks if it's possible to apply transaction to current local
-- utxo.
--
-- TODO: also checks whether transaction witness is valid (should it?)
verifyTx :: (Tx,TxWitness) -> Update VerificationRes
verifyTx txw = uses txUtxo $ flip verifyTxUtxo txw

-- | Applies transaction to current utxo. Should be called only if
-- it's possible to do so (see 'verifyTx').
applyTx :: WithHash Tx -> Update ()
applyTx tx = txUtxo %= applyTxToUtxo tx

-- | Removes transaction from the local transaction set.
removeLocalTx :: WithHash Tx -> Update ()
removeLocalTx tx = do
    present <- HM.member tx <$> use txLocalTxs
    when present $ do
        txLocalTxs %= HM.delete tx
        txLocalTxsSize -= 1

-- | Insert transaction which is in block into filter cache.
cacheTx :: TxId -> Update ()
cacheTx txId = txFilterCache %= LRU.insert txId ()

-- | Apply chain of /definitely/ valid blocks which go right after
-- last applied block. If invalid block is passed, this function will
-- panic.
txApplyBlocks :: AltChain ssc -> Update ()
txApplyBlocks blocks = do
    verdict <- runReaderT (txVerifyBlocks 0 blocks) =<< use txStorage
    case verdict of
        -- TODO Consider using `MonadError` and throwing `InternalError`.
        Left _ -> panic "Attempted to apply blocks that don't pass txVerifyBlocks"
        Right listOfTxws -> do
            -- Reset utxo to the last block's utxo. Doesn't change
            -- localTxs
            resetLocalUtxo
            -- Apply all the blocks' transactions
            mapM_ txApplyBlock
                (NE.toList blocks `zip` map (map fst) listOfTxws)
            -- It also can be that both transaction X ∈ localStorage
            -- and Y ∈ block spend output A, so we must filter local
            -- transactions that became invalid after block
            -- application and regenerate local utxo with them
            overrideWithLocalTxs

txApplyBlock :: (Block ssc, [WithHash Tx]) -> Update ()
txApplyBlock (Left _, _) = do
    utxo <- use txUtxo
    txUtxoHistory %= (utxo:)
txApplyBlock (_, txs) = do
    mapM_ applyTx txs
    -- As far as cache contains only those transactions that were
    -- included into local transactions set, even in case we delete
    -- more transactions from local storage then txs (see
    -- overrideWithLocalTxs usage in txApplyBlocks), it should be okay
    -- not to invalidate them because their inputs are used already.
    mapM_ (cacheTx . whHash) txs
    mapM_ removeLocalTx txs
    utxo <- use txUtxo
    txUtxoHistory %= (utxo:)

-- | Rollback last @n@ blocks. This will replace current utxo to utxo
-- of desired depth block and also filter local transactions so they
-- can be applied. @tx@ prefix is used, because rollback may happen in
-- other storages as well.
txRollback :: Word -> Update ()
txRollback 0 = pass
txRollback (fromIntegral -> n) = do
    txUtxo <~ fromMaybe onError . (`atMay` n) <$> use txUtxoHistory
    txUtxoHistory %= drop n
    overrideWithLocalTxs
    invalidateCache
  where
    -- TODO Consider using `MonadError` and throwing `InternalError`.
    onError = (panic "attempt to rollback to too old or non-existing block")

-- | Normalize local transaction list -- throw away all transactions
-- that don't make sense anymore (e.g. after block application that
-- spends utxo we were counting on). Returns new transaction list,
-- sorted.
<<<<<<< HEAD
filterLocalTxs :: Update [WithHash Tx]
=======
filterLocalTxs :: Update [(Tx,TxWitness)]
>>>>>>> 074feb68
filterLocalTxs = do
    txs <- uses txLocalTxs HM.toList
    utxo <- use txUtxo
    let txs' = normalizeTxs txs utxo
    txLocalTxs .= HM.fromList txs'
    txLocalTxsSize .= length txs'
    pure txs'

-- | Takes the utxo we have now, reset it to head of utxo history and
-- apply all localtransactions we have. It applies @filterLocalTxs@
-- inside, because we can't apply transactions that don't apply.
overrideWithLocalTxs :: Update ()
overrideWithLocalTxs = do
    resetLocalUtxo
    txs <- map fst <$> filterLocalTxs
    forM_ txs applyTx

-- | Erases local utxo and puts utxo of the last block on it's place.
resetLocalUtxo :: Update ()
resetLocalUtxo = do
    headUtxo <- uses txUtxoHistory head
    whenJust headUtxo $ \h -> txUtxo .= h

invalidateCache :: Update ()
invalidateCache = txFilterCache %= clearLRU<|MERGE_RESOLUTION|>--- conflicted
+++ resolved
@@ -26,8 +26,9 @@
        , txRollback
        ) where
 
-import           Control.Lens            (ix, makeClassy, preview, use, uses, view, (%=),
-                                          (+=), (-=), (.=), (<&>), (<~), (^.))
+import           Control.Lens            (each, ix, makeClassy, over, preview, use, uses,
+                                          view, (%=), (+=), (-=), (.=), (<&>), (<~), (^.),
+                                          _1)
 import           Control.Monad.Loops     (orM)
 import qualified Data.Cache.LRU          as LRU
 import qualified Data.HashMap.Strict     as HM
@@ -53,13 +54,8 @@
       -- the head of last block's utxo) transactions which are known
       -- to the node and are /not/ included in the blockchain store by
       -- the node. This set is used later to form the block payload.
-<<<<<<< HEAD
-      _txLocalTxs     :: !(HashSet (WithHash Tx))
-    , -- | @length@ is @O(n)@ for 'HE.HashSet' so we store it explicitly.
-=======
-      _txLocalTxs     :: !(HashMap Tx TxWitness)
+      _txLocalTxs     :: !(HashMap (WithHash Tx) TxWitness)
     , -- | @length@ is @O(n)@ for 'HashMap' so we store it explicitly.
->>>>>>> 074feb68
       _txLocalTxsSize :: !Int
     , -- | Set of unspent transaction outputs formed by applying
       -- txLocalTxs to the head of txUtxoHistory. It is need to check
@@ -92,53 +88,34 @@
 type Query a = forall m x. (HasTxStorage x, MonadReader x m) => m a
 
 -- | Query returning '_txLocalTxs'
-<<<<<<< HEAD
-getLocalTxs :: Query (HashSet (WithHash Tx))
-=======
-getLocalTxs :: Query (HashMap Tx TxWitness)
->>>>>>> 074feb68
+getLocalTxs :: Query (HashMap (WithHash Tx) TxWitness)
 getLocalTxs = view txLocalTxs
 
 -- | Given number of blocks to rollback and some sidechain to adopt it
 -- checks if it can be done prior to transaction validity. Returns a
 -- list of topsorted transactions, head ~ deepest block on success.
-<<<<<<< HEAD
-txVerifyBlocks :: Word -> AltChain ssc -> Query (Either Text [[WithHash Tx]])
-=======
 txVerifyBlocks
     :: Word
     -> AltChain ssc
-    -> Query (Either Text [[(Tx,TxWitness)]])
->>>>>>> 074feb68
+    -> Query (Either Text [[(WithHash Tx, TxWitness)]])
 txVerifyBlocks (fromIntegral -> toRollback) newChain = do
     (preview (txUtxoHistory . ix toRollback)) <&> \case
         Nothing ->
             Left $ sformat ("Can't rollback on "%int%" blocks") toRollback
         Just utxo -> reverse . snd <$> foldM verifyDo (utxo, []) newChainTxs
   where
-<<<<<<< HEAD
-    newChainTxs :: [(SlotId,[WithHash Tx])]
+    newChainTxs :: [(SlotId, [(WithHash Tx, TxWitness)])]
     newChainTxs =
-        fmap (\b -> (b ^. blockSlot, fmap withHash $ toList $ b ^. blockTxs)) . rights $
-        NE.toList newChain
-    verifyDo :: (Utxo,[[WithHash Tx]]) -> (SlotId, [WithHash Tx]) -> Either Text (Utxo, [[WithHash Tx]])
-    verifyDo (utxo,accTxs) (slotId, txs) =
-        case verifyAndApplyTxs txs utxo of
-          Left reason        -> Left $ sformat eFormat slotId reason
-          Right (txs',utxo') -> Right (utxo',txs':accTxs)
-=======
-    newChainTxs :: [(SlotId,[(Tx,TxWitness)])]
-    newChainTxs =
-        fmap (\b -> (b ^. blockSlot, b ^. blockTxws)) . rights $
-        NE.toList newChain
-    verifyDo :: (Utxo,[[(Tx,TxWitness)]])
-             -> (SlotId, [(Tx,TxWitness)])
-             -> Either Text (Utxo, [[(Tx,TxWitness)]])
-    verifyDo (utxo,accTxs) (slotId, txws) =
+        map (\b -> (b ^. blockSlot,
+                    over (each._1) withHash (b ^. blockTxws))) $
+        rights (NE.toList newChain)
+    verifyDo :: (Utxo, [[(WithHash Tx, TxWitness)]])
+             -> (SlotId, [(WithHash Tx, TxWitness)])
+             -> Either Text (Utxo, [[(WithHash Tx, TxWitness)]])
+    verifyDo (utxo, accTxs) (slotId, txws) =
         case verifyAndApplyTxs txws utxo of
           Left reason         -> Left $ sformat eFormat slotId reason
           Right (txws',utxo') -> Right (utxo',txws':accTxs)
->>>>>>> 074feb68
     eFormat =
         "Failed to apply transactions on block from slot " %
         slotIdF%", error: "%build
@@ -165,29 +142,17 @@
 type Update a = forall m x. (HasTxStorage x, MonadState x m) => m a
 
 -- | Add transaction to storage if it is fully valid.
-<<<<<<< HEAD
-processTx :: WithHash Tx -> Update ProcessTxRes
-processTx tx = do
-=======
-processTx :: (Tx,TxWitness) -> Update ProcessTxRes
+processTx :: (WithHash Tx, TxWitness) -> Update ProcessTxRes
 processTx txw = do
->>>>>>> 074feb68
     localSetSize <- use txLocalTxsSize
     if localSetSize < maxLocalTxs
         then processTxDo txw
         else pure PTRoverwhelmed
 
-<<<<<<< HEAD
-processTxDo :: WithHash Tx -> Update ProcessTxRes
-processTxDo tx =
-    ifM isKnown (pure PTRknown) $
-    verifyTx tx' >>= \case
-=======
-processTxDo :: (Tx,TxWitness) -> Update ProcessTxRes
+processTxDo :: (WithHash Tx, TxWitness) -> Update ProcessTxRes
 processTxDo txw@(tx,w) =
     ifM isKnown (pure PTRknown) $
-    verifyTx txw >>= \case
->>>>>>> 074feb68
+    verifyTx (over _1 whData txw) >>= \case
         VerSuccess -> do
             txLocalTxs %= HM.insert tx w
             txLocalTxsSize += 1
@@ -196,20 +161,10 @@
         VerFailure errors ->
             pure (mkPTRinvalid errors)
   where
-<<<<<<< HEAD
-    tx' = whData tx
-    isKnown =
-        or <$>
-        sequence
-            [ HS.member tx <$> use txLocalTxs
-            , isJust . snd . LRU.lookup (whHash tx) <$> use txFilterCache
-            ]
-=======
     isKnown = orM
         [ HM.member tx <$> use txLocalTxs
-        , isJust . snd . LRU.lookup (hash tx) <$> use txFilterCache
+        , isJust . snd . LRU.lookup (whHash tx) <$> use txFilterCache
         ]
->>>>>>> 074feb68
 
 -- | Checks if it's possible to apply transaction to current local
 -- utxo.
@@ -292,11 +247,7 @@
 -- that don't make sense anymore (e.g. after block application that
 -- spends utxo we were counting on). Returns new transaction list,
 -- sorted.
-<<<<<<< HEAD
-filterLocalTxs :: Update [WithHash Tx]
-=======
-filterLocalTxs :: Update [(Tx,TxWitness)]
->>>>>>> 074feb68
+filterLocalTxs :: Update [(WithHash Tx, TxWitness)]
 filterLocalTxs = do
     txs <- uses txLocalTxs HM.toList
     utxo <- use txUtxo
