{-# LANGUAGE AllowAmbiguousTypes   #-}
{-# LANGUAGE CPP                   #-}
{-# LANGUAGE FlexibleContexts      #-}
{-# LANGUAGE MultiParamTypeClasses #-}
{-# LANGUAGE ViewPatterns          #-}

-- | Server which handles transactions.

module Pos.Txp.Listeners
       ( txListeners
#ifndef MODERN
       , processTx
#endif
       ) where

import qualified Data.HashMap.Strict         as HM
import qualified Data.List.NonEmpty          as NE
import           Formatting                  (build, sformat, stext, (%))
import           System.Wlog                 (logDebug, logInfo, logWarning)
import           Universum

import           Pos.Binary.Txp              ()
import           Pos.Communication.Methods   (sendToNeighborsSafe)
import           Pos.Communication.Types     (MutSocketState, ResponseMode)
import           Pos.Context                 (WithNodeContext (getNodeContext),
                                              ncPropagation)
import           Pos.Crypto                  (hash)
import           Pos.DHT.Model               (ListenerDHT (..), MonadDHTDialog,
                                              replyToNode)
import           Pos.State                   (ProcessTxRes (..))
import qualified Pos.State                   as St
import           Pos.Statistics              (StatProcessTx (..), statlogCountEvent)
import           Pos.Txp.Types.Communication (TxDataMsg (..), TxInvMsg (..),
                                              TxReqMsg (..))
import           Pos.Types                   (TxAux, TxId)
import           Pos.WorkMode                (WorkMode)

#ifdef MODERN
import           Pos.Txp.Class               (MonadTxpLD, getMemPool)
import           Pos.Txp.Logic               (processTx)
import           Pos.Txp.Types.Types         (MemPool (..), TxMap)
#else
import           Pos.Ssc.Class               (WorkModeSsc)
import           Pos.Txp.LocalData           (MonadTxLD, getLocalTxs,
                                              txLocalDataProcessTx)
#endif

-- | Listeners for requests related to blocks processing.
txListeners
    :: (MonadDHTDialog (MutSocketState ssc) m, WorkMode ssc m)
    => [ListenerDHT (MutSocketState ssc) m]
txListeners =
    [
      ListenerDHT handleTxInv
    , ListenerDHT handleTxReq
    , ListenerDHT handleTxData
    ]

isTxUseful :: ResponseMode ssc m => TxId -> m Bool
isTxUseful txId = not . HM.member txId <$> getLocalTxs

#ifdef MODERN
handleTxInv :: (ResponseMode ssc m) => TxInvMsg -> m ()
handleTxInv (TxInvMsg (NE.toList -> txHashes)) = do
    added <- mapM handleSingle txHashes
    let addedItems = map snd . filter fst . zip added $ txHashes
    safeReply addedItems TxReqMsg
  where
    safeReply [] _      = pure ()
    safeReply xs constr = replyToNode . constr . NE.fromList $ xs
    handleSingle txHash =
        ifM (isTxUseful txHash)
            (True <$ requestingLogMsg txHash)
            (False <$ ingoringLogMsg txHash)
    requestingLogMsg txHash = logDebug $
        sformat ("Requesting tx with hash "%build) txHash
    ingoringLogMsg txHash = logDebug $
        sformat ("Ignoring tx with hash ("%build%"), because it's useless") txHash

handleTxReq :: (ResponseMode ssc m)
            => TxReqMsg -> m ()
handleTxReq (TxReqMsg txIds_) = do
    localTxs <- getLocalTxs
    let txIds = NE.toList txIds_
        found = map (flip HM.lookup localTxs) txIds
        addedItems = catMaybes found
    mapM_ (replyToNode . uncurry TxDataMsg) addedItems

-- CHECK: #handleTxDo
handleTxData :: (ResponseMode ssc m)
             => TxDataMsg -> m ()
handleTxData (TxDataMsg tx tw td) = do
    let txId = hash tx
    added <- handleTxDo (txId, (tx, tw, td))
    when added $ sendToNeighborsSafe $ TxInvMsg $ pure txId

-- Real tx processing
-- #processTxDo
handleTxDo
    :: ResponseMode ssc m
    => (TxId, TxAux) -> m Bool
handleTxDo tx = do
    res <- processTx tx
    let txId = fst tx
    case res of
        PTRadded -> do
            statlogCountEvent StatProcessTx 1
            logInfo $
                sformat ("Transaction has been added to storage: "%build) txId
        PTRinvalid msg ->
            logWarning $
            sformat ("Transaction "%build%" failed to verify: "%stext) txId msg
        PTRknown ->
            logDebug $ sformat ("Transaction is already known: "%build) txId
        PTRoverwhelmed ->
            logInfo $ sformat ("Node is overwhelmed, can't add tx: "%build) txId
    return (res == PTRadded)

getLocalTxs :: MonadTxpLD ssc m => m TxMap
getLocalTxs = localTxs <$> getMemPool

#else

handleTxInv
    :: (ResponseMode ssc m)
    => TxInvMsg -> m ()
handleTxInv (TxInvMsg txHashes_) = do
    let txHashes = NE.toList txHashes_
    added <- mapM handleSingle txHashes
    let addedItems = map snd . filter fst . zip added $ txHashes
    safeReply addedItems TxReqMsg
  where
    safeReply [] _      = pure ()
    safeReply xs constr = replyToNode . constr . NE.fromList $ xs
    handleSingle txHash =
        ifM (isTxUseful txHash)
            (return True)
            (False <$ ingoringLogMsg txHash)
    ingoringLogMsg txHash = logDebug $
        sformat ("Ignoring tx with hash ("%build%"), because it's useless") txHash

handleTxReq
    :: (ResponseMode ssc m)
    => TxReqMsg -> m ()
handleTxReq (TxReqMsg txIds_) = do
    localTxs <- getLocalTxs
    let txIds = NE.toList txIds_
        found = map (flip HM.lookup localTxs) txIds
        addedItems = catMaybes found
    mapM_ (\(tx,tw,td) -> replyToNode (TxDataMsg tx tw td)) addedItems

-- CHECK: #handleTxDo
handleTxData :: (ResponseMode ssc m)
             => TxDataMsg -> m ()
handleTxData (TxDataMsg tx tw td) = do
    let txId = hash tx
    added <- handleTxDo (txId, (tx, tw, td))
    needPropagate <- ncPropagation <$> getNodeContext
    when (added && needPropagate) $ sendToNeighborsSafe $ TxInvMsg $ pure txId

-- Real tx processing
-- CHECK: @handleTxDo
-- #processTx
handleTxDo
    :: ResponseMode ssc m
    => (TxId, TxAux) -> m Bool
handleTxDo tx = do
    res <- processTx tx
    let txId = fst tx
    case res of
        PTRadded -> do
            statlogCountEvent StatProcessTx 1
            logInfo $
                sformat ("Transaction has been added to storage: "%build) txId
        PTRinvalid msg ->
            logWarning $
            sformat ("Transaction "%build%" failed to verify: "%stext) txId msg
        PTRknown ->
            logDebug $ sformat ("Transaction is already known: "%build) txId
        PTRoverwhelmed ->
            logInfo $ sformat ("Node is overwhelmed, can't add tx: "%build) txId
    return (res == PTRadded)

-- CHECK: @processTx
-- #txLocalDataProcessTx
<<<<<<< HEAD
processTx :: ResponseMode ssc m => (TxId, TxAux) -> m ProcessTxRes
=======
processTx
    :: (WorkModeSsc ssc, MonadTxLD m, St.MonadDB ssc m, MonadIO m)
    => IdTxWitness -> m ProcessTxRes
>>>>>>> 7656f1c4
processTx tx = do
    utxo <- St.getUtxo
    locRes <- txLocalDataProcessTx tx utxo
    case locRes of
        PTRadded -> PTRadded <$ St.processTx tx
        r        -> return r
#endif<|MERGE_RESOLUTION|>--- conflicted
+++ resolved
@@ -183,13 +183,9 @@
 
 -- CHECK: @processTx
 -- #txLocalDataProcessTx
-<<<<<<< HEAD
-processTx :: ResponseMode ssc m => (TxId, TxAux) -> m ProcessTxRes
-=======
 processTx
     :: (WorkModeSsc ssc, MonadTxLD m, St.MonadDB ssc m, MonadIO m)
-    => IdTxWitness -> m ProcessTxRes
->>>>>>> 7656f1c4
+    => (TxId, TxAux) -> m ProcessTxRes
 processTx tx = do
     utxo <- St.getUtxo
     locRes <- txLocalDataProcessTx tx utxo
