<<<<<<< HEAD
{-# LANGUAGE CPP                 #-}
{-# LANGUAGE ConstraintKinds     #-}
{-# LANGUAGE Rank2Types          #-}
{-# LANGUAGE ScopedTypeVariables #-}
{-# LANGUAGE TemplateHaskell     #-}
{-# LANGUAGE TypeFamilies        #-}

-- | Transaction processing logic.
=======
-- | Logic of Txp.
>>>>>>> 9d4e0be1

module Pos.Txp.Logic
       ( module Pos.Txp.Logic.Global
       , module Pos.Txp.Logic.Local
       ) where

<<<<<<< HEAD
import           Control.Lens           (each, _Wrapped)
import qualified Data.HashMap.Strict    as HM
import qualified Data.HashSet           as HS
import qualified Data.List.NonEmpty     as NE
import           Formatting             (build, sformat, (%))
import           Serokell.Util          (VerificationRes (VerFailure), formatAllErrors,
                                         verResFullF)
import           System.Wlog            (WithLogger, logDebug, logInfo)
import           Universum

import           Pos.Block.Types        (Blund, Undo (undoTx))
import           Pos.Constants          (maxLocalTxs)
import           Pos.Crypto             (WithHash (..), hash, withHash)
import           Pos.DB                 (MonadDB, SomePrettyBatchOp (SomePrettyBatchOp),
                                         getUtxoDB)
import           Pos.DB.GState          (BalancesOp (..), CommonOp (..), UtxoOp (..),
                                         getTip, getTotalFtsStake)
import           Pos.Ssc.Class.Types    (Ssc)
import           Pos.Txp.Class          (MonadTxpLD (..), TxpLD, getUtxoView)
import           Pos.Txp.Error          (TxpError (..))
import           Pos.Txp.Holder         (TxpLDHolder, runLocalTxpLDHolder)
import           Pos.Txp.Types          (BalancesView (..), MemPool (..),
                                         MonadBalances (..), UtxoView (..))
import           Pos.Txp.Types.Types    (ProcessTxRes (..), mkPTRinvalid)
import qualified Pos.Txp.Types.UtxoView as UV
import           Pos.Types              (Block, Coin, MonadUtxo, MonadUtxoRead (utxoGet),
                                         SlotId, StakeholderId, Tx (..), TxAux,
                                         TxDistribution (..), TxId, TxIn (..), TxOutAux,
                                         TxUndo, TxWitness, VTxGlobalContext (..),
                                         VTxLocalContext (..), applyTxToUtxo', blockSlot,
                                         blockTxas, coinToInteger, headerHash, mkCoin,
                                         prevBlockL, slotIdF, sumCoins, sumCoins,
                                         topsortTxs, txOutStake, verifyTxPure)
import           Pos.Types.Coin         (unsafeAddCoin, unsafeIntegerToCoin,
                                         unsafeSubCoin)
import           Pos.Types.Utxo         (verifyAndApplyTxs, verifyTxUtxo)
import           Pos.Util               (NE, NewestFirst (..), OldestFirst (..),
                                         inAssertMode, _neHead)

type TxpWorkMode ssc m = ( Ssc ssc
                         , WithLogger m
                         , MonadDB ssc m
                         , MonadTxpLD ssc m
                         , MonadUtxo m
                         , MonadThrow m)

type MinTxpWorkMode ssc m = ( MonadDB ssc m
                            , MonadTxpLD ssc m
                            , MonadUtxo m
                            , MonadThrow m
                            , WithLogger m)

-- | Apply chain of /definitely/ valid blocks to state on transactions
-- processing.
txApplyBlocks
    :: TxpWorkMode ssc m
    => OldestFirst NE (Blund ssc)
    -> m (OldestFirst NE SomePrettyBatchOp)
txApplyBlocks blunds = do
    let blocks = map fst blunds
    tip <- getTip
    when (tip /= blocks ^. _Wrapped . _neHead . prevBlockL) $ throwM $
        TxpCantApplyBlocks "oldest block in 'blunds' is not based on tip"
    inAssertMode $
        do verdict <- txVerifyBlocks blocks
           case verdict of
               Right _ -> pass
               Left errors ->
                   panic $ "txVerifyBlocks failed: " <> errors
    -- Apply all the block's transactions
    -- TODO actually, we can improve it: we can use UtxoView from txVerifyBlocks
    -- Now we recalculate TxIn which must be removed from Utxo DB or added to Utxo DB

    -- We apply all blocks and filter mempool for every block
    total <- getTotalFtsStake
    db <- getUtxoDB
    evalStateT (mapM txApplyBlock blunds) (BalancesView mempty total db)

txApplyBlock
    :: ( Ssc ssc
       , WithLogger m,
         MonadBalances ssc m,
         MonadTxpLD ssc m)
    => Blund ssc -> m SomePrettyBatchOp
txApplyBlock (blk, undo) = do
    let batch = foldr' prependToBatch [] txsAndIds
    let putTip = SomePrettyBatchOp $ PutTip (headerHash blk)
    filterMemPool txsAndIds
    let (txOutPlus, txInMinus) = concatStakes (txas, undoTx undo)
    stakesBatch <- recomputeStakes txOutPlus txInMinus
    pure $ SomePrettyBatchOp $ [stakesBatch, SomePrettyBatchOp batch, putTip]
  where
    txas = either (const []) (toList . view blockTxas) blk
    txsAndIds = map (\tx -> (hash (tx ^. _1), (tx ^. _1, tx ^. _3))) txas
    prependToBatch :: (TxId, (Tx, TxDistribution))
                   -> [SomePrettyBatchOp] -> [SomePrettyBatchOp]
    prependToBatch (txId, (Tx{..}, distr)) batch =
        let keys = zipWith TxIn (repeat txId) [0 ..]
            delIn = map (SomePrettyBatchOp . DelTxIn) txInputs
            putOut = zipWith (\i o -> SomePrettyBatchOp $ AddTxOut i o)
                         keys
                         (zip txOutputs (getTxDistribution distr))
        in foldr' (:) (foldr' (:) batch putOut) delIn --how we could simplify it?

-- | Verify whether sequence of blocks can be applied to current Tx
-- state. This function doesn't make pure checks for transactions,
-- they are assumed to be done earlier.
txVerifyBlocks
    :: forall ssc m.
       MonadDB ssc m
    => OldestFirst NE (Block ssc)
    -> m (Either Text (OldestFirst NE TxUndo))
txVerifyBlocks newChain = do
    utxoDB <- getUtxoDB
    -- NB. foldM prepends undos to the list; since the original list is
    -- OldestFirst, the last prepended undo will be the newest one, and the
    -- resulting list will be in NewestFirst order. Since we want
    -- OldestFirst, we reverse it.
    fmap (OldestFirst . NE.fromList . reverse) <$>
      runLocalTxpLDHolder
        (foldM verifyDo (Right []) newChainTxs)
        (UV.createFromDB utxoDB)
  where
    -- Left for genesis blocks, Right for main blocks
    newChainTxs
        :: [Either () (SlotId, [(WithHash Tx, TxWitness, TxDistribution)])]
    newChainTxs = map f (toList newChain)
      where
        f (Left _)  = Left ()
        f (Right b) = Right (b ^. blockSlot,
                             over (each . _1) withHash (b ^. blockTxas))
    verifyDo
        :: Either Text [TxUndo]
        -> Either () (SlotId, [(WithHash Tx, TxWitness, TxDistribution)])
        -> TxpLDHolder ssc m (Either Text [TxUndo])
    verifyDo (Left err) _ = pure (Left err)
    -- a genesis block doesn't need to be undone
    verifyDo (Right undos) (Left ()) = pure (Right ([]:undos))
    -- handling a main block
    verifyDo (Right undos) (Right (slotId, txas)) =
        verifyAndApplyTxs False False txas >>= \case
            Right undo  -> return (Right (undo:undos))
            Left errors -> return (Left (attachSlotId slotId errors))
    attachSlotId sId errors =
        sformat ("[Block's slot = "%slotIdF%"]"%verResFullF) sId (VerFailure errors)

-- CHECK: @processTx
-- #processTxDo
processTx :: MinTxpWorkMode ssc m => (TxId, TxAux) -> m ProcessTxRes
processTx itw@(txId, (tx, _, _)) = do
    tipBefore <- getTip
    resolved <-
      foldM (\s inp -> maybe s (\x -> HM.insert inp x s) <$> utxoGet inp)
            mempty (txInputs tx)
    pRes <- modifyTxpLD $ \txld@(_, mp, _, tip) ->
        let localSize = localTxsSize mp in
        if tipBefore == tip
        then if localSize < maxLocalTxs
             then processTxDo txld resolved itw
             else (PTRoverwhelmed, txld)
        else (mkPTRinvalid ["Tips aren't same"], txld)
#ifdef DWITH_EXPLORER

#endif
    pRes <$ logDebug (sformat ("Transaction processed: "%build) txId)

-- CHECK: @processTxDo
-- #verifyTxPure
processTxDo :: TxpLD ssc
            -> HM.HashMap TxIn TxOutAux
            -> (TxId, TxAux)
            -> (ProcessTxRes, TxpLD ssc)
processTxDo ld@(UtxoView{..}, MemPool{..}, undos, tip)
            resolvedIns
            (id, (tx, txw, txd))
    | HM.member id localTxs = (PTRknown, ld)
    | otherwise =
        case verifyRes of
            Right _     -> newState addUtxo delUtxo localTxs localTxsSize undos
            Left errors -> (PTRinvalid (formatAllErrors errors), ld)
  where
    verifyRes = verifyTxPure
        True True VTxGlobalContext
        (fmap VTxLocalContext . inputResolver)
        (tx, txw, txd)
    inputResolver tin
        | HS.member tin delUtxo = Nothing
        | otherwise =
            maybe (HM.lookup tin addUtxo) Just (HM.lookup tin resolvedIns)
    prependToUndo undo inp =
        fromMaybe (panic "Input isn't resolved")
                  (inputResolver inp) : undo
    newState nAddUtxo nDelUtxo oldTxs oldSize oldUndos =
        let keys = zipWith TxIn (repeat id) [0 ..]
            zipKeys = zip keys (txOutputs tx `zip` getTxDistribution txd)
            addUtxoMembers = zip (txInputs tx) $ map (`HM.member` nAddUtxo) (txInputs tx)
            squashedDels = map fst $ filter snd addUtxoMembers
            notSquashedDels = map fst $ filter (not . snd) addUtxoMembers
            newAddUtxo' = foldl' (flip $ uncurry HM.insert)
                                 (foldl' (flip HM.delete) nAddUtxo squashedDels)
                                 zipKeys
            newDelUtxo' = foldl' (flip HS.insert) nDelUtxo notSquashedDels
            newUndos = HM.insert id (reverse $ foldl' prependToUndo [] (txInputs tx)) oldUndos
        in ( PTRadded
           , ( UtxoView newAddUtxo' newDelUtxo' utxoDB
             , MemPool (HM.insert id (tx, txw, txd) oldTxs) (oldSize + 1)
             , newUndos
             , tip))

txRollbackBlocks
    :: (WithLogger m, MonadDB ssc m)
    => NewestFirst NE (Blund ssc) -> m (NonEmpty SomePrettyBatchOp)
txRollbackBlocks blunds = do
    total <- getTotalFtsStake
    db <- getUtxoDB
    getNewestFirst <$>
        evalStateT (mapM txRollbackBlock blunds) (BalancesView mempty total db)

-- | Rollback block
txRollbackBlock :: ( WithLogger m,
                     MonadBalances ssc m)
                => (Block ssc, Undo) -> m SomePrettyBatchOp
txRollbackBlock (block, undo) = do
    --TODO more detailed message must be here
    unless (length (undoTx undo) == length txs)
        $ panic "Number of txs must be equal length of undo"
    let batchOrError = foldl' prependToBatch (Right []) $ zip txs $ undoTx undo
    -- If we store block cache in UtxoView we must invalidate it
    -- Stakes/balances part
    let (txOutMinus, txInPlus) = concatStakes (txas, undoTx undo)
    let putTip = SomePrettyBatchOp $ PutTip (block ^. prevBlockL)
    stakesBatch <- recomputeStakes txInPlus txOutMinus
    either panic (pure . SomePrettyBatchOp . (\x->SomePrettyBatchOp x : [stakesBatch, putTip]))
           batchOrError
  where
    txas = either (const []) (toList . view blockTxas) block
    txs = either (const []) (toList . map (^. _1) . view blockTxas) block

    prependToBatch :: Either Text [SomePrettyBatchOp] ->
                      (Tx, [TxOutAux]) ->
                      Either Text [SomePrettyBatchOp]
    prependToBatch batchOrError (tx@Tx{..}, undoTx) = do
        batch <- batchOrError
        --TODO more detailed message must be here
        unless (length undoTx == length txInputs) $
            Left "Number of txInputs must be equal length of undo"
        let txId = hash tx
            keys = zipWith TxIn (repeat txId) [0..]
            putIn = zipWith (\i o -> SomePrettyBatchOp $ AddTxOut i o) txInputs undoTx
            delOut = map (SomePrettyBatchOp . DelTxIn) $ take (length txOutputs) keys
        return $ foldr' (:) (foldr' (:) batch putIn) delOut --how we could simplify it?

recomputeStakes :: (WithLogger m, MonadBalances ssc m)
                => [(StakeholderId, Coin)]
                -> [(StakeholderId, Coin)]
                -> m SomePrettyBatchOp
recomputeStakes plusDistr minusDistr = do
    resolvedStakes <- mapM (\ad ->
                              maybe (mkCoin 0 <$ logInfo (createInfo ad))
                                    pure =<< getStake ad)
                           needResolve
    totalStake <- getTotalStake
    let positiveDelta = sumCoins (map snd plusDistr)
    let negativeDelta = sumCoins (map snd minusDistr)
    let newTotalStake = unsafeIntegerToCoin $
                        coinToInteger totalStake + positiveDelta - negativeDelta

    let newStakes
          = HM.toList $
              calcNegStakes minusDistr
                  (calcPosStakes $ zip needResolve resolvedStakes ++ plusDistr)
    setTotalStake newTotalStake
    mapM_ (uncurry setStake) newStakes
    pure $
        SomePrettyBatchOp $
        (SomePrettyBatchOp $ PutFtsSum newTotalStake) :
        map (SomePrettyBatchOp . uncurry PutFtsStake) newStakes
  where
    createInfo = sformat ("Stake for " %build % " will be created in UtxoDB")
    needResolve =
        HS.toList $
        HS.fromList (map fst plusDistr) `HS.union`
        HS.fromList (map fst minusDistr)
    calcPosStakes distr = foldl' plusAt HM.empty distr
    calcNegStakes distr hm = foldl' minusAt hm distr
    -- @pva701 says it's not possible to get negative coin here. We *can* in
    -- theory get overflow because we're adding and only then subtracting,
    -- but in practice it won't happen unless someone has 2^63 coins or
    -- something.
    plusAt hm (key, val) = HM.insertWith unsafeAddCoin key val hm
    minusAt hm (key, val) =
        HM.alter (maybe err (\v -> Just (unsafeSubCoin v val))) key hm
      where
        err = panic ("recomputeStakes: no stake for " <> show key)

concatStakes :: ([TxAux], TxUndo) -> ([(StakeholderId, Coin)]
                                     ,[(StakeholderId, Coin)])
concatStakes (txas, undo) = (txasTxOutDistr, undoTxInDistr)
  where
    txasTxOutDistr = concatMap concatDistr txas
    undoTxInDistr = concatMap txOutStake (concat undo)
    concatDistr (Tx{..}, _, distr)
        = concatMap txOutStake (zip txOutputs (getTxDistribution distr))

-- | Remove from mem pool transactions from block
filterMemPool :: MonadTxpLD ssc m => [(TxId, (Tx, TxDistribution))] -> m ()
filterMemPool txs = modifyTxpLD_ (\(uv, mp, undos, tip) ->
    let blkTxs = HM.fromList txs
        newMPTxs = (localTxs mp) `HM.difference` blkTxs
        newUndos = undos `HM.difference` blkTxs in
    (uv, MemPool newMPTxs (HM.size newMPTxs), newUndos, tip))

-- | 1. Recompute UtxoView by current MemPool
-- | 2. Remove invalid transactions from MemPool
normalizeTxpLD :: (MonadDB ssc m, MonadTxpLD ssc m)
               => m ()
normalizeTxpLD = do
    utxoTip <- getTip
    (_, memPool, undos, _) <- getTxpLD
    let mpTxs = HM.toList . localTxs $ memPool
    emptyUtxoView <- UV.createFromDB <$> getUtxoDB
    let emptyMemPool = MemPool mempty 0
    maybe
        (setTxpLD (emptyUtxoView, emptyMemPool, mempty, utxoTip))
        (\topsorted -> do
             -- we run this code in temporary TxpLDHolder
             (validTxs, newUtxoView) <-
                 runLocalTxpLDHolder (findValid topsorted) emptyUtxoView
             setTxpLD $ newState newUtxoView validTxs undos utxoTip)
        (topsortTxs (\(i, (t, _, _)) -> WithHash t i) mpTxs)
  where
    findValid topsorted = do
        validTxs' <- foldlM canApply [] topsorted
        newUtxoView' <- getUtxoView
        return (validTxs', newUtxoView')
    newState newUtxoView validTxs undos utxoTip =
        let newTxs = HM.fromList validTxs in
        (newUtxoView, MemPool newTxs (length validTxs), undos, utxoTip)
    canApply xs itxa@(_, txa) = do
        -- Pure checks are not done here, because they are done
        -- earlier, when we accept transaction.
        verifyRes <- verifyTxUtxo False False txa
        case verifyRes of
            Right _ -> do
                applyTxToUtxo' itxa
                return (itxa : xs)
            Left _ -> return xs
=======
import           Pos.Txp.Logic.Global
import           Pos.Txp.Logic.Local
>>>>>>> 9d4e0be1
<|MERGE_RESOLUTION|>--- conflicted
+++ resolved
@@ -1,370 +1,9 @@
-<<<<<<< HEAD
-{-# LANGUAGE CPP                 #-}
-{-# LANGUAGE ConstraintKinds     #-}
-{-# LANGUAGE Rank2Types          #-}
-{-# LANGUAGE ScopedTypeVariables #-}
-{-# LANGUAGE TemplateHaskell     #-}
-{-# LANGUAGE TypeFamilies        #-}
-
--- | Transaction processing logic.
-=======
 -- | Logic of Txp.
->>>>>>> 9d4e0be1
 
 module Pos.Txp.Logic
        ( module Pos.Txp.Logic.Global
        , module Pos.Txp.Logic.Local
        ) where
 
-<<<<<<< HEAD
-import           Control.Lens           (each, _Wrapped)
-import qualified Data.HashMap.Strict    as HM
-import qualified Data.HashSet           as HS
-import qualified Data.List.NonEmpty     as NE
-import           Formatting             (build, sformat, (%))
-import           Serokell.Util          (VerificationRes (VerFailure), formatAllErrors,
-                                         verResFullF)
-import           System.Wlog            (WithLogger, logDebug, logInfo)
-import           Universum
-
-import           Pos.Block.Types        (Blund, Undo (undoTx))
-import           Pos.Constants          (maxLocalTxs)
-import           Pos.Crypto             (WithHash (..), hash, withHash)
-import           Pos.DB                 (MonadDB, SomePrettyBatchOp (SomePrettyBatchOp),
-                                         getUtxoDB)
-import           Pos.DB.GState          (BalancesOp (..), CommonOp (..), UtxoOp (..),
-                                         getTip, getTotalFtsStake)
-import           Pos.Ssc.Class.Types    (Ssc)
-import           Pos.Txp.Class          (MonadTxpLD (..), TxpLD, getUtxoView)
-import           Pos.Txp.Error          (TxpError (..))
-import           Pos.Txp.Holder         (TxpLDHolder, runLocalTxpLDHolder)
-import           Pos.Txp.Types          (BalancesView (..), MemPool (..),
-                                         MonadBalances (..), UtxoView (..))
-import           Pos.Txp.Types.Types    (ProcessTxRes (..), mkPTRinvalid)
-import qualified Pos.Txp.Types.UtxoView as UV
-import           Pos.Types              (Block, Coin, MonadUtxo, MonadUtxoRead (utxoGet),
-                                         SlotId, StakeholderId, Tx (..), TxAux,
-                                         TxDistribution (..), TxId, TxIn (..), TxOutAux,
-                                         TxUndo, TxWitness, VTxGlobalContext (..),
-                                         VTxLocalContext (..), applyTxToUtxo', blockSlot,
-                                         blockTxas, coinToInteger, headerHash, mkCoin,
-                                         prevBlockL, slotIdF, sumCoins, sumCoins,
-                                         topsortTxs, txOutStake, verifyTxPure)
-import           Pos.Types.Coin         (unsafeAddCoin, unsafeIntegerToCoin,
-                                         unsafeSubCoin)
-import           Pos.Types.Utxo         (verifyAndApplyTxs, verifyTxUtxo)
-import           Pos.Util               (NE, NewestFirst (..), OldestFirst (..),
-                                         inAssertMode, _neHead)
-
-type TxpWorkMode ssc m = ( Ssc ssc
-                         , WithLogger m
-                         , MonadDB ssc m
-                         , MonadTxpLD ssc m
-                         , MonadUtxo m
-                         , MonadThrow m)
-
-type MinTxpWorkMode ssc m = ( MonadDB ssc m
-                            , MonadTxpLD ssc m
-                            , MonadUtxo m
-                            , MonadThrow m
-                            , WithLogger m)
-
--- | Apply chain of /definitely/ valid blocks to state on transactions
--- processing.
-txApplyBlocks
-    :: TxpWorkMode ssc m
-    => OldestFirst NE (Blund ssc)
-    -> m (OldestFirst NE SomePrettyBatchOp)
-txApplyBlocks blunds = do
-    let blocks = map fst blunds
-    tip <- getTip
-    when (tip /= blocks ^. _Wrapped . _neHead . prevBlockL) $ throwM $
-        TxpCantApplyBlocks "oldest block in 'blunds' is not based on tip"
-    inAssertMode $
-        do verdict <- txVerifyBlocks blocks
-           case verdict of
-               Right _ -> pass
-               Left errors ->
-                   panic $ "txVerifyBlocks failed: " <> errors
-    -- Apply all the block's transactions
-    -- TODO actually, we can improve it: we can use UtxoView from txVerifyBlocks
-    -- Now we recalculate TxIn which must be removed from Utxo DB or added to Utxo DB
-
-    -- We apply all blocks and filter mempool for every block
-    total <- getTotalFtsStake
-    db <- getUtxoDB
-    evalStateT (mapM txApplyBlock blunds) (BalancesView mempty total db)
-
-txApplyBlock
-    :: ( Ssc ssc
-       , WithLogger m,
-         MonadBalances ssc m,
-         MonadTxpLD ssc m)
-    => Blund ssc -> m SomePrettyBatchOp
-txApplyBlock (blk, undo) = do
-    let batch = foldr' prependToBatch [] txsAndIds
-    let putTip = SomePrettyBatchOp $ PutTip (headerHash blk)
-    filterMemPool txsAndIds
-    let (txOutPlus, txInMinus) = concatStakes (txas, undoTx undo)
-    stakesBatch <- recomputeStakes txOutPlus txInMinus
-    pure $ SomePrettyBatchOp $ [stakesBatch, SomePrettyBatchOp batch, putTip]
-  where
-    txas = either (const []) (toList . view blockTxas) blk
-    txsAndIds = map (\tx -> (hash (tx ^. _1), (tx ^. _1, tx ^. _3))) txas
-    prependToBatch :: (TxId, (Tx, TxDistribution))
-                   -> [SomePrettyBatchOp] -> [SomePrettyBatchOp]
-    prependToBatch (txId, (Tx{..}, distr)) batch =
-        let keys = zipWith TxIn (repeat txId) [0 ..]
-            delIn = map (SomePrettyBatchOp . DelTxIn) txInputs
-            putOut = zipWith (\i o -> SomePrettyBatchOp $ AddTxOut i o)
-                         keys
-                         (zip txOutputs (getTxDistribution distr))
-        in foldr' (:) (foldr' (:) batch putOut) delIn --how we could simplify it?
-
--- | Verify whether sequence of blocks can be applied to current Tx
--- state. This function doesn't make pure checks for transactions,
--- they are assumed to be done earlier.
-txVerifyBlocks
-    :: forall ssc m.
-       MonadDB ssc m
-    => OldestFirst NE (Block ssc)
-    -> m (Either Text (OldestFirst NE TxUndo))
-txVerifyBlocks newChain = do
-    utxoDB <- getUtxoDB
-    -- NB. foldM prepends undos to the list; since the original list is
-    -- OldestFirst, the last prepended undo will be the newest one, and the
-    -- resulting list will be in NewestFirst order. Since we want
-    -- OldestFirst, we reverse it.
-    fmap (OldestFirst . NE.fromList . reverse) <$>
-      runLocalTxpLDHolder
-        (foldM verifyDo (Right []) newChainTxs)
-        (UV.createFromDB utxoDB)
-  where
-    -- Left for genesis blocks, Right for main blocks
-    newChainTxs
-        :: [Either () (SlotId, [(WithHash Tx, TxWitness, TxDistribution)])]
-    newChainTxs = map f (toList newChain)
-      where
-        f (Left _)  = Left ()
-        f (Right b) = Right (b ^. blockSlot,
-                             over (each . _1) withHash (b ^. blockTxas))
-    verifyDo
-        :: Either Text [TxUndo]
-        -> Either () (SlotId, [(WithHash Tx, TxWitness, TxDistribution)])
-        -> TxpLDHolder ssc m (Either Text [TxUndo])
-    verifyDo (Left err) _ = pure (Left err)
-    -- a genesis block doesn't need to be undone
-    verifyDo (Right undos) (Left ()) = pure (Right ([]:undos))
-    -- handling a main block
-    verifyDo (Right undos) (Right (slotId, txas)) =
-        verifyAndApplyTxs False False txas >>= \case
-            Right undo  -> return (Right (undo:undos))
-            Left errors -> return (Left (attachSlotId slotId errors))
-    attachSlotId sId errors =
-        sformat ("[Block's slot = "%slotIdF%"]"%verResFullF) sId (VerFailure errors)
-
--- CHECK: @processTx
--- #processTxDo
-processTx :: MinTxpWorkMode ssc m => (TxId, TxAux) -> m ProcessTxRes
-processTx itw@(txId, (tx, _, _)) = do
-    tipBefore <- getTip
-    resolved <-
-      foldM (\s inp -> maybe s (\x -> HM.insert inp x s) <$> utxoGet inp)
-            mempty (txInputs tx)
-    pRes <- modifyTxpLD $ \txld@(_, mp, _, tip) ->
-        let localSize = localTxsSize mp in
-        if tipBefore == tip
-        then if localSize < maxLocalTxs
-             then processTxDo txld resolved itw
-             else (PTRoverwhelmed, txld)
-        else (mkPTRinvalid ["Tips aren't same"], txld)
-#ifdef DWITH_EXPLORER
-
-#endif
-    pRes <$ logDebug (sformat ("Transaction processed: "%build) txId)
-
--- CHECK: @processTxDo
--- #verifyTxPure
-processTxDo :: TxpLD ssc
-            -> HM.HashMap TxIn TxOutAux
-            -> (TxId, TxAux)
-            -> (ProcessTxRes, TxpLD ssc)
-processTxDo ld@(UtxoView{..}, MemPool{..}, undos, tip)
-            resolvedIns
-            (id, (tx, txw, txd))
-    | HM.member id localTxs = (PTRknown, ld)
-    | otherwise =
-        case verifyRes of
-            Right _     -> newState addUtxo delUtxo localTxs localTxsSize undos
-            Left errors -> (PTRinvalid (formatAllErrors errors), ld)
-  where
-    verifyRes = verifyTxPure
-        True True VTxGlobalContext
-        (fmap VTxLocalContext . inputResolver)
-        (tx, txw, txd)
-    inputResolver tin
-        | HS.member tin delUtxo = Nothing
-        | otherwise =
-            maybe (HM.lookup tin addUtxo) Just (HM.lookup tin resolvedIns)
-    prependToUndo undo inp =
-        fromMaybe (panic "Input isn't resolved")
-                  (inputResolver inp) : undo
-    newState nAddUtxo nDelUtxo oldTxs oldSize oldUndos =
-        let keys = zipWith TxIn (repeat id) [0 ..]
-            zipKeys = zip keys (txOutputs tx `zip` getTxDistribution txd)
-            addUtxoMembers = zip (txInputs tx) $ map (`HM.member` nAddUtxo) (txInputs tx)
-            squashedDels = map fst $ filter snd addUtxoMembers
-            notSquashedDels = map fst $ filter (not . snd) addUtxoMembers
-            newAddUtxo' = foldl' (flip $ uncurry HM.insert)
-                                 (foldl' (flip HM.delete) nAddUtxo squashedDels)
-                                 zipKeys
-            newDelUtxo' = foldl' (flip HS.insert) nDelUtxo notSquashedDels
-            newUndos = HM.insert id (reverse $ foldl' prependToUndo [] (txInputs tx)) oldUndos
-        in ( PTRadded
-           , ( UtxoView newAddUtxo' newDelUtxo' utxoDB
-             , MemPool (HM.insert id (tx, txw, txd) oldTxs) (oldSize + 1)
-             , newUndos
-             , tip))
-
-txRollbackBlocks
-    :: (WithLogger m, MonadDB ssc m)
-    => NewestFirst NE (Blund ssc) -> m (NonEmpty SomePrettyBatchOp)
-txRollbackBlocks blunds = do
-    total <- getTotalFtsStake
-    db <- getUtxoDB
-    getNewestFirst <$>
-        evalStateT (mapM txRollbackBlock blunds) (BalancesView mempty total db)
-
--- | Rollback block
-txRollbackBlock :: ( WithLogger m,
-                     MonadBalances ssc m)
-                => (Block ssc, Undo) -> m SomePrettyBatchOp
-txRollbackBlock (block, undo) = do
-    --TODO more detailed message must be here
-    unless (length (undoTx undo) == length txs)
-        $ panic "Number of txs must be equal length of undo"
-    let batchOrError = foldl' prependToBatch (Right []) $ zip txs $ undoTx undo
-    -- If we store block cache in UtxoView we must invalidate it
-    -- Stakes/balances part
-    let (txOutMinus, txInPlus) = concatStakes (txas, undoTx undo)
-    let putTip = SomePrettyBatchOp $ PutTip (block ^. prevBlockL)
-    stakesBatch <- recomputeStakes txInPlus txOutMinus
-    either panic (pure . SomePrettyBatchOp . (\x->SomePrettyBatchOp x : [stakesBatch, putTip]))
-           batchOrError
-  where
-    txas = either (const []) (toList . view blockTxas) block
-    txs = either (const []) (toList . map (^. _1) . view blockTxas) block
-
-    prependToBatch :: Either Text [SomePrettyBatchOp] ->
-                      (Tx, [TxOutAux]) ->
-                      Either Text [SomePrettyBatchOp]
-    prependToBatch batchOrError (tx@Tx{..}, undoTx) = do
-        batch <- batchOrError
-        --TODO more detailed message must be here
-        unless (length undoTx == length txInputs) $
-            Left "Number of txInputs must be equal length of undo"
-        let txId = hash tx
-            keys = zipWith TxIn (repeat txId) [0..]
-            putIn = zipWith (\i o -> SomePrettyBatchOp $ AddTxOut i o) txInputs undoTx
-            delOut = map (SomePrettyBatchOp . DelTxIn) $ take (length txOutputs) keys
-        return $ foldr' (:) (foldr' (:) batch putIn) delOut --how we could simplify it?
-
-recomputeStakes :: (WithLogger m, MonadBalances ssc m)
-                => [(StakeholderId, Coin)]
-                -> [(StakeholderId, Coin)]
-                -> m SomePrettyBatchOp
-recomputeStakes plusDistr minusDistr = do
-    resolvedStakes <- mapM (\ad ->
-                              maybe (mkCoin 0 <$ logInfo (createInfo ad))
-                                    pure =<< getStake ad)
-                           needResolve
-    totalStake <- getTotalStake
-    let positiveDelta = sumCoins (map snd plusDistr)
-    let negativeDelta = sumCoins (map snd minusDistr)
-    let newTotalStake = unsafeIntegerToCoin $
-                        coinToInteger totalStake + positiveDelta - negativeDelta
-
-    let newStakes
-          = HM.toList $
-              calcNegStakes minusDistr
-                  (calcPosStakes $ zip needResolve resolvedStakes ++ plusDistr)
-    setTotalStake newTotalStake
-    mapM_ (uncurry setStake) newStakes
-    pure $
-        SomePrettyBatchOp $
-        (SomePrettyBatchOp $ PutFtsSum newTotalStake) :
-        map (SomePrettyBatchOp . uncurry PutFtsStake) newStakes
-  where
-    createInfo = sformat ("Stake for " %build % " will be created in UtxoDB")
-    needResolve =
-        HS.toList $
-        HS.fromList (map fst plusDistr) `HS.union`
-        HS.fromList (map fst minusDistr)
-    calcPosStakes distr = foldl' plusAt HM.empty distr
-    calcNegStakes distr hm = foldl' minusAt hm distr
-    -- @pva701 says it's not possible to get negative coin here. We *can* in
-    -- theory get overflow because we're adding and only then subtracting,
-    -- but in practice it won't happen unless someone has 2^63 coins or
-    -- something.
-    plusAt hm (key, val) = HM.insertWith unsafeAddCoin key val hm
-    minusAt hm (key, val) =
-        HM.alter (maybe err (\v -> Just (unsafeSubCoin v val))) key hm
-      where
-        err = panic ("recomputeStakes: no stake for " <> show key)
-
-concatStakes :: ([TxAux], TxUndo) -> ([(StakeholderId, Coin)]
-                                     ,[(StakeholderId, Coin)])
-concatStakes (txas, undo) = (txasTxOutDistr, undoTxInDistr)
-  where
-    txasTxOutDistr = concatMap concatDistr txas
-    undoTxInDistr = concatMap txOutStake (concat undo)
-    concatDistr (Tx{..}, _, distr)
-        = concatMap txOutStake (zip txOutputs (getTxDistribution distr))
-
--- | Remove from mem pool transactions from block
-filterMemPool :: MonadTxpLD ssc m => [(TxId, (Tx, TxDistribution))] -> m ()
-filterMemPool txs = modifyTxpLD_ (\(uv, mp, undos, tip) ->
-    let blkTxs = HM.fromList txs
-        newMPTxs = (localTxs mp) `HM.difference` blkTxs
-        newUndos = undos `HM.difference` blkTxs in
-    (uv, MemPool newMPTxs (HM.size newMPTxs), newUndos, tip))
-
--- | 1. Recompute UtxoView by current MemPool
--- | 2. Remove invalid transactions from MemPool
-normalizeTxpLD :: (MonadDB ssc m, MonadTxpLD ssc m)
-               => m ()
-normalizeTxpLD = do
-    utxoTip <- getTip
-    (_, memPool, undos, _) <- getTxpLD
-    let mpTxs = HM.toList . localTxs $ memPool
-    emptyUtxoView <- UV.createFromDB <$> getUtxoDB
-    let emptyMemPool = MemPool mempty 0
-    maybe
-        (setTxpLD (emptyUtxoView, emptyMemPool, mempty, utxoTip))
-        (\topsorted -> do
-             -- we run this code in temporary TxpLDHolder
-             (validTxs, newUtxoView) <-
-                 runLocalTxpLDHolder (findValid topsorted) emptyUtxoView
-             setTxpLD $ newState newUtxoView validTxs undos utxoTip)
-        (topsortTxs (\(i, (t, _, _)) -> WithHash t i) mpTxs)
-  where
-    findValid topsorted = do
-        validTxs' <- foldlM canApply [] topsorted
-        newUtxoView' <- getUtxoView
-        return (validTxs', newUtxoView')
-    newState newUtxoView validTxs undos utxoTip =
-        let newTxs = HM.fromList validTxs in
-        (newUtxoView, MemPool newTxs (length validTxs), undos, utxoTip)
-    canApply xs itxa@(_, txa) = do
-        -- Pure checks are not done here, because they are done
-        -- earlier, when we accept transaction.
-        verifyRes <- verifyTxUtxo False False txa
-        case verifyRes of
-            Right _ -> do
-                applyTxToUtxo' itxa
-                return (itxa : xs)
-            Left _ -> return xs
-=======
 import           Pos.Txp.Logic.Global
-import           Pos.Txp.Logic.Local
->>>>>>> 9d4e0be1
+import           Pos.Txp.Logic.Local