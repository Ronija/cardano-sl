{-# LANGUAGE AllowAmbiguousTypes #-}
{-# LANGUAGE ScopedTypeVariables #-}

-- | Framework for Inv/Req/Dat message handling

module Pos.Util.Relay
       ( Relay (..)
       , InvMsg (..)
       , ReqMsg (..)
       , DataMsg (..)
       , handleInvL
       , handleReqL
       , handleDataL
       ) where

<<<<<<< HEAD
import qualified Data.ByteString.Char8            as BC
import           Data.Proxy                       (Proxy (..))
import qualified Data.Text.Buildable              as B
import           Formatting                       (bprint, build, sformat, shown, stext,
                                                   (%))
import           Node                             (NodeId (..), SendActions (..), sendTo)
import           Node.Message                     (Message (..), MessageName (..))
import           Serokell.Util.Text               (listJson)
import           Serokell.Util.Verify             (VerificationRes (..))
import           System.Wlog                      (logDebug, logInfo, logWarning)
import           System.Wlog                      (WithLogger)
import           Test.QuickCheck                  (Arbitrary (..), oneof)
import           Universum

import           Pos.Binary.Class                 (Bi (..))
import           Pos.Communication.BiP            (BiP (..))
import           Pos.Context                      (WithNodeContext (getNodeContext),
                                                   ncPropagation)
import           Pos.DHT.Model.Class              (MonadDHT (..))
import           Pos.DHT.Model.Neighbors          (sendToNeighbors)
import           Pos.Ssc.GodTossing.Arbitrary     ()
import           Pos.Ssc.GodTossing.Types.Base    (VssCertificate (..))
import           Pos.Ssc.GodTossing.Types.Message (GtMsgContents (..))
import           Pos.Util                         (NamedMessagePart (..))
import           Pos.WorkMode                     (WorkMode)
=======
import qualified Data.ByteString.Char8   as BC
import           Data.Proxy              (Proxy (..))
import qualified Data.Text.Buildable     as B
import           Formatting              (bprint, build, sformat, stext, (%))
import           Node                    (NodeId (..), SendActions (..), sendTo)
import           Node.Message            (Message (..), MessageName (..))
import           Serokell.Util.Text      (listJson)
import           Serokell.Util.Verify    (VerificationRes (..))
import           System.Wlog             (logDebug, logInfo, logWarning)
import           System.Wlog             (WithLogger)
import           Test.QuickCheck         (Arbitrary (..))
import           Universum

import           Pos.Binary.Class        (Bi (..))
import           Pos.Communication.BiP   (BiP (..))
import           Pos.Context             (WithNodeContext (getNodeContext), ncPropagation)
import           Pos.DHT.Model.Class     (MonadDHT (..))
import           Pos.DHT.Model.Neighbors (sendToNeighbors)
import           Pos.Util                (NamedMessagePart (..))
import           Pos.WorkMode            (WorkMode)
>>>>>>> d4ecbbd5

-- | Typeclass for general Inv/Req/Dat framework. It describes monads,
-- that store data described by tag, where "key" stands for node
-- identifier.
class ( Buildable tag
      , Buildable contents
      , Buildable key
      , Typeable tag
      , Typeable contents
      , Typeable key
      , NamedMessagePart tag
      , NamedMessagePart contents
      ) => Relay m tag key contents
      | tag -> contents, contents -> tag, contents -> key, tag -> key where
    -- | Converts data to tag. Tag returned in monad `m`
    -- for only type matching reason (multiparam type classes are tricky)
    contentsToTag :: contents -> m tag

    -- | Same for key. Sometime contents has key inside already, so
    -- it's redundant to double-pass it everywhere.
    contentsToKey :: contents -> m key

    verifyInvTag :: tag -> m VerificationRes
    verifyReqTag :: tag -> m VerificationRes
    verifyDataContents :: contents -> m VerificationRes

    -- | Handle inv msg and return whether it's useful or not
    handleInv :: tag -> key -> m Bool

    -- | Handle req msg and return (Just data) in case requested data can be provided
    handleReq :: tag -> key -> m (Maybe contents)

    -- | Handle data msg and return True if message is to be propagated
    handleData :: contents -> m Bool

-- | Inventory message. Can be used to announce the fact that you have
-- some data.
data InvMsg key tag = InvMsg
    { imTag  :: !tag
    , imKeys :: !(NonEmpty key)
    }

deriving instance (Show key, Show tag) => Show (InvMsg key tag)
deriving instance (Eq key, Eq tag) => Eq (InvMsg key tag)
instance (Arbitrary key, Arbitrary tag) => Arbitrary (InvMsg key tag) where
    arbitrary = InvMsg <$> arbitrary <*> arbitrary

instance (NamedMessagePart tag) =>
         Message (InvMsg key tag) where
    messageName p = MessageName $ BC.pack "Inventory " <> encodeUtf8 (nMessageName $ tagM p)
      where
        tagM :: Proxy (InvMsg key tag) -> Proxy tag
        tagM _ = Proxy
    formatMessage _ = "Inventory"

-- | Request message. Can be used to request data (ideally data which
-- was previously announced by inventory message).
data ReqMsg key tag = ReqMsg
    { rmTag  :: !tag
    , rmKeys :: !(NonEmpty key)
    }

deriving instance (Show key, Show tag) => Show (ReqMsg key tag)
deriving instance (Eq key, Eq tag) => Eq (ReqMsg key tag)
instance (Arbitrary key, Arbitrary tag) => Arbitrary (ReqMsg key tag) where
    arbitrary = ReqMsg <$> arbitrary <*> arbitrary

instance (NamedMessagePart tag) =>
         Message (ReqMsg key tag) where
    messageName p = MessageName $ BC.pack "Request " <> encodeUtf8 (nMessageName $ tagM p)
      where
        tagM :: Proxy (ReqMsg key tag) -> Proxy tag
        tagM _ = Proxy
    formatMessage _ = "Request"

-- | Data message. Can be used to send actual data.
data DataMsg contents = DataMsg { dmContents :: !contents }
                      deriving (Show, Eq)

instance (Buildable contents) => Buildable (DataMsg contents) where
    build (DataMsg contents) = bprint ("contents = "%build) contents

instance (NamedMessagePart contents) =>
         Message (DataMsg contents) where
    messageName p = MessageName $ BC.pack "Data " <> encodeUtf8 (nMessageName $ contentsM p)
      where
        contentsM :: Proxy (DataMsg contents) -> Proxy contents
        contentsM _ = Proxy
    formatMessage _ = "Data"

<<<<<<< HEAD
newtype DataMsgGodTossing = DataMsgGT
    { getDataMsg :: DataMsg GtMsgContents
    } deriving (Show,Eq)

instance Arbitrary DataMsgGodTossing where
    arbitrary = DataMsgGT <$> do
        pk <- arbitrary
        dmContents <-
            oneof [ MCCommitment <$> ((pk,,) <$> arbitrary <*> arbitrary)
                  , MCOpening <$> arbitrary
                  , MCShares <$> arbitrary
                  , MCVssCertificate <$>
                    (VssCertificate <$> arbitrary
                                    <*> arbitrary
                                    <*> arbitrary
                                    <*> pure pk)
                  ]
        return $ DataMsg {..}

=======
>>>>>>> d4ecbbd5
processMessage
  :: (Buildable param, WithLogger m)
  => Text -> param -> (param -> m VerificationRes) -> m () -> m ()
processMessage name param verifier action = do
    verRes <- verifier param
    case verRes of
      VerSuccess -> action
      VerFailure reasons ->
          logWarning $ sformat
            ("Wrong "%stext%": invalid "%build%": "%listJson)
            name param reasons

filterSecond :: (b -> Bool) -> [(a,b)] -> [a]
filterSecond predicate = map fst . filter (predicate . snd)

handleInvL
    :: forall m key tag contents.
       ( Bi (ReqMsg key tag)
       , Relay m tag key contents
       , WithLogger m
       )
    => InvMsg key tag
    -> NodeId
    -> SendActions BiP m
    -> m ()
handleInvL InvMsg {..} peerId sendActions = processMessage "Inventory" imTag verifyInvTag $ do
    res <- zip (toList imKeys) <$> mapM (handleInv imTag) (toList imKeys)
    let useful = filterSecond identity res
        useless = filterSecond not res
    when (not $ null useless) $
        logDebug $ sformat
          ("Ignoring inv "%build%" for addresses "%listJson%", because they're useless")
          imTag useless
    case useful of
      []     -> pure ()
      (a:as) -> sendTo sendActions peerId $ ReqMsg imTag (a :| as)

handleReqL
    :: forall m key tag contents.
       ( Bi (DataMsg contents)
       , Relay m tag key contents
       , WithLogger m
       )
    => ReqMsg key tag
    -> NodeId
    -> SendActions BiP m
    -> m ()
handleReqL ReqMsg {..} peerId sendActions = processMessage "Request" rmTag verifyReqTag $ do
    res <- zip (toList rmKeys) <$> mapM (handleReq rmTag) (toList rmKeys)
    let noDataAddrs = filterSecond isNothing res
        datas = catMaybes $ map snd res
    when (not $ null noDataAddrs) $
        logDebug $ sformat
            ("No data "%build%" for addresses "%listJson)
            rmTag noDataAddrs
    mapM_ ((sendTo sendActions peerId) . DataMsg) datas

handleDataL
    :: forall ssc m key tag contents.
       ( MonadDHT m
       , Bi (InvMsg key tag)
       , Relay m tag key contents
       , WithLogger m
       , WorkMode ssc m
       )
    => DataMsg contents
    -> NodeId
    -> SendActions BiP m
    -> m ()
handleDataL DataMsg {..} peerId sendActions =
    processMessage "Data" dmContents verifyDataContents $
    ifM (handleData dmContents)
        handleDataLDo $
        logDebug $ sformat
            ("Ignoring data "%build%" for peer id "%shown)
            dmContents peerId
  where
    handleDataLDo = do
        shouldPropagate <- ncPropagation <$> getNodeContext
        if shouldPropagate then do
            logInfo $ sformat
                ("Adopted data "%build%", propagating...")
                dmContents
            tag <- contentsToTag dmContents
            key <- contentsToKey dmContents
            -- [CSL-514] TODO Log long acting sends
            sendToNeighbors sendActions $ InvMsg tag (one key)
        else do
            logInfo $ sformat
                ("Adopted data "%build%", no propagation")
                dmContents<|MERGE_RESOLUTION|>--- conflicted
+++ resolved
@@ -13,37 +13,11 @@
        , handleDataL
        ) where
 
-<<<<<<< HEAD
-import qualified Data.ByteString.Char8            as BC
-import           Data.Proxy                       (Proxy (..))
-import qualified Data.Text.Buildable              as B
-import           Formatting                       (bprint, build, sformat, shown, stext,
-                                                   (%))
-import           Node                             (NodeId (..), SendActions (..), sendTo)
-import           Node.Message                     (Message (..), MessageName (..))
-import           Serokell.Util.Text               (listJson)
-import           Serokell.Util.Verify             (VerificationRes (..))
-import           System.Wlog                      (logDebug, logInfo, logWarning)
-import           System.Wlog                      (WithLogger)
-import           Test.QuickCheck                  (Arbitrary (..), oneof)
-import           Universum
-
-import           Pos.Binary.Class                 (Bi (..))
-import           Pos.Communication.BiP            (BiP (..))
-import           Pos.Context                      (WithNodeContext (getNodeContext),
-                                                   ncPropagation)
-import           Pos.DHT.Model.Class              (MonadDHT (..))
-import           Pos.DHT.Model.Neighbors          (sendToNeighbors)
-import           Pos.Ssc.GodTossing.Arbitrary     ()
-import           Pos.Ssc.GodTossing.Types.Base    (VssCertificate (..))
-import           Pos.Ssc.GodTossing.Types.Message (GtMsgContents (..))
-import           Pos.Util                         (NamedMessagePart (..))
-import           Pos.WorkMode                     (WorkMode)
-=======
+
 import qualified Data.ByteString.Char8   as BC
 import           Data.Proxy              (Proxy (..))
 import qualified Data.Text.Buildable     as B
-import           Formatting              (bprint, build, sformat, stext, (%))
+import           Formatting              (bprint, build, sformat, shown, stext, (%))
 import           Node                    (NodeId (..), SendActions (..), sendTo)
 import           Node.Message            (Message (..), MessageName (..))
 import           Serokell.Util.Text      (listJson)
@@ -60,7 +34,6 @@
 import           Pos.DHT.Model.Neighbors (sendToNeighbors)
 import           Pos.Util                (NamedMessagePart (..))
 import           Pos.WorkMode            (WorkMode)
->>>>>>> d4ecbbd5
 
 -- | Typeclass for general Inv/Req/Dat framework. It describes monads,
 -- that store data described by tag, where "key" stands for node
@@ -151,28 +124,6 @@
         contentsM _ = Proxy
     formatMessage _ = "Data"
 
-<<<<<<< HEAD
-newtype DataMsgGodTossing = DataMsgGT
-    { getDataMsg :: DataMsg GtMsgContents
-    } deriving (Show,Eq)
-
-instance Arbitrary DataMsgGodTossing where
-    arbitrary = DataMsgGT <$> do
-        pk <- arbitrary
-        dmContents <-
-            oneof [ MCCommitment <$> ((pk,,) <$> arbitrary <*> arbitrary)
-                  , MCOpening <$> arbitrary
-                  , MCShares <$> arbitrary
-                  , MCVssCertificate <$>
-                    (VssCertificate <$> arbitrary
-                                    <*> arbitrary
-                                    <*> arbitrary
-                                    <*> pure pk)
-                  ]
-        return $ DataMsg {..}
-
-=======
->>>>>>> d4ecbbd5
 processMessage
   :: (Buildable param, WithLogger m)
   => Text -> param -> (param -> m VerificationRes) -> m () -> m ()
