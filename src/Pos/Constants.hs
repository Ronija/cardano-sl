--- conflicted
+++ resolved
@@ -56,27 +56,23 @@
        , updateImplicitApproval
        ) where
 
-<<<<<<< HEAD
-=======
-import           Control.TimeWarp.Timed     (Microsecond, mcs, sec)
->>>>>>> 3baa924d
 import           Data.String                (String)
 import           Data.Time.Units            (Microsecond)
 import           Language.Haskell.TH.Syntax (lift, runIO)
-import           Pos.Util.TimeWarp          (sec)
 import           System.Environment         (lookupEnv)
 import qualified Text.Parsec                as P
 import           Universum                  hiding (lift)
 
 import           Pos.CLI                    (dhtNodeParser)
 import           Pos.CompileConfig          (CompileConfig (..), compileConfig)
-import           Pos.DHT.Model.Types     (DHTNode)
+import           Pos.DHT.Model.Types        (DHTNode)
 import           Pos.Types.Timestamp        (Timestamp)
 import           Pos.Types.Types            (CoinPortion, unsafeCoinPortion)
 import           Pos.Types.Version          (ApplicationName, ProtocolVersion (..),
                                              SoftwareVersion (..), mkApplicationName)
 import           Pos.Update.Types           (SystemTag, mkSystemTag)
 import           Pos.Util                   ()
+import           Pos.Util.TimeWarp          (mcs, sec)
 
 ----------------------------------------------------------------------------
 -- Main constants mentioned in paper
