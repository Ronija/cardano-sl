--- conflicted
+++ resolved
@@ -10,16 +10,14 @@
        , module Block
        , module Tx
        , module SysStart
-<<<<<<< HEAD
        , module Statistics
-=======
        , noCacheMessageNames
->>>>>>> aa668aa9
        ) where
 
--- import           Universum
+import           Control.TimeWarp.Rpc               (Message (messageName))
+import           Data.Proxy                         (Proxy (..))
+import           Universum
 
-<<<<<<< HEAD
 import           Pos.Communication.Types.Block      as Block
 import           Pos.Communication.Types.Mpc        as Mpc
 import           Pos.Communication.Types.Statistics as Statistics
@@ -27,18 +25,6 @@
 import           Pos.Communication.Types.Tx         as Tx
 import           Pos.DHT                            (MonadResponseDHT)
 import           Pos.WorkMode                       (WorkMode)
-=======
-import           Control.TimeWarp.Rpc             (Message (messageName))
-import           Data.Proxy                       (Proxy (..))
-import           Universum
-
-import           Pos.Communication.Types.Block    as Block
-import           Pos.Communication.Types.Mpc      as Mpc
-import           Pos.Communication.Types.SysStart as SysStart
-import           Pos.Communication.Types.Tx       as Tx
-import           Pos.DHT                          (MonadResponseDHT)
-import           Pos.WorkMode                     (WorkMode)
->>>>>>> aa668aa9
 
 type ResponseMode m = (WorkMode m, MonadResponseDHT m)
 
