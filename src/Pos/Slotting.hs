--- conflicted
+++ resolved
@@ -10,37 +10,24 @@
        , getCurrentSlotUsingNtp
 
        , onNewSlot
-<<<<<<< HEAD
-       , onNewSlot'
-=======
        , onNewSlotWithLogging
->>>>>>> 3baa924d
        ) where
 
 import           Control.Monad            (void)
 import           Control.Monad.Catch      (MonadCatch, catch)
 import           Control.Monad.Except     (ExceptT)
-<<<<<<< HEAD
+import           Control.Monad.Trans      (MonadTrans)
 import           Data.Time.Units          (Microsecond)
-=======
-import           Control.Monad.Trans      (MonadTrans)
-import           Control.TimeWarp.Timed   (Microsecond, MonadTimed (..), for, fork_, wait)
->>>>>>> 3baa924d
 import           Formatting               (build, sformat, shown, (%))
-import           Mockable                 (Delay, Fork, Mockable, MonadMockable, delay,
-                                           fork)
+import           Mockable                 (CurrentTime, Delay, Fork, Mockable,
+                                           currentTime, delay, fork)
 import           Serokell.Util.Exceptions ()
 import           System.Wlog              (WithLogger, logDebug, logError,
                                            modifyLoggerName)
 import           Universum
 
-<<<<<<< HEAD
-import           Pos.Constants            (slotDuration)
-=======
 import           Pos.Constants            (ntpMaxError, ntpPollDelay, slotDuration)
-import           Pos.DHT.Model            (DHTResponseT)
 import           Pos.DHT.Real             (KademliaDHT)
->>>>>>> 3baa924d
 import           Pos.Types                (FlatSlotId, SlotId (..), Timestamp (..),
                                            flattenSlotId, unflattenSlotId)
 
@@ -60,21 +47,10 @@
     default getCurrentSlot :: (MonadTrans t, MonadSlots m', t m' ~ m) => m SlotId
     getCurrentSlot = lift getCurrentSlot
 
-<<<<<<< HEAD
--- | Get id of current slot based on MonadSlots.
-getCurrentSlot :: MonadSlots m => m SlotId
-getCurrentSlot =
-    f . getTimestamp <$> ((-) <$> getCurrentTime <*> getSystemStartTime)
-  where
-    f :: Microsecond -> SlotId
-    f t = unflattenSlotId (fromIntegral $ t `div` slotDuration)
-=======
 instance MonadSlots m => MonadSlots (ReaderT s m) where
 instance MonadSlots m => MonadSlots (ExceptT s m) where
 instance MonadSlots m => MonadSlots (StateT s m) where
-instance MonadSlots m => MonadSlots (DHTResponseT s m) where
 instance MonadSlots m => MonadSlots (KademliaDHT m) where
->>>>>>> 3baa924d
 
 -- | Get flat id of current slot based on MonadSlots.
 getCurrentSlotFlat :: MonadSlots m => m FlatSlotId
@@ -85,7 +61,7 @@
 getSlotStart (flattenSlotId -> slotId) =
     (Timestamp (fromIntegral slotId * slotDuration) +) <$> getSystemStartTime
 
-getCurrentSlotUsingNtp :: (MonadSlots m, MonadTimed m)
+getCurrentSlotUsingNtp :: (MonadSlots m, Mockable CurrentTime m)
                        => SlotId -> (Microsecond, Microsecond) -> m SlotId
 getCurrentSlotUsingNtp lastSlot (margin, measTime) = do
     t <- (+ margin) <$> currentTime
@@ -103,8 +79,8 @@
         pure $ t <= measTime + ntpPollDelay + ntpMaxError
 
 -- | Run given action as soon as new slot starts, passing SlotId to
--- it.  This function uses MonadTimed and assumes consistency between
--- MonadSlots and MonadTimed implementations.
+-- it.  This function uses Mockable and assumes consistency between
+-- MonadSlots and Mockable implementations.
 onNewSlot
     :: ( MonadIO m
        , MonadSlots m
@@ -118,12 +94,24 @@
 
 -- | Same as onNewSlot, but also logs debug information.
 onNewSlotWithLogging
-    :: (MonadIO m, MonadTimed m, MonadSlots m, MonadCatch m, WithLogger m)
+    :: ( MonadIO m
+       , MonadSlots m
+       , MonadCatch m
+       , WithLogger m
+       , Mockable Fork m
+       , Mockable Delay m
+       )
     => Bool -> (SlotId -> m ()) -> m a
 onNewSlotWithLogging = onNewSlotImpl True
 
 onNewSlotImpl
-    :: (MonadIO m, MonadTimed m, MonadSlots m, MonadCatch m, WithLogger m)
+    :: ( MonadIO m
+       , MonadSlots m
+       , MonadCatch m
+       , WithLogger m
+       , Mockable Fork m
+       , Mockable Delay m
+       )
     => Bool -> Bool -> (SlotId -> m ()) -> m a
 onNewSlotImpl withLogging startImmediately action =
     onNewSlotDo withLogging Nothing startImmediately actionWithCatch
@@ -134,7 +122,6 @@
     handler = logError . sformat ("Error occurred: "%build)
 
 onNewSlotDo
-<<<<<<< HEAD
     :: ( MonadIO m
        , MonadSlots m
        , MonadCatch m
@@ -142,13 +129,8 @@
        , Mockable Fork m
        , Mockable Delay m
        )
-    => Maybe SlotId -> Bool -> (SlotId -> m ()) -> m a
-onNewSlotDo expectedSlotId startImmediately action = do
-=======
-    :: (MonadIO m, MonadTimed m, MonadSlots m, MonadCatch m, WithLogger m)
     => Bool -> Maybe SlotId -> Bool -> (SlotId -> m ()) -> m a
 onNewSlotDo withLogging expectedSlotId startImmediately action = do
->>>>>>> 3baa924d
     -- here we wait for short intervals to be sure that expected slot
     -- has really started, taking into account possible inaccuracies
     waitUntilPredicate
@@ -161,66 +143,13 @@
     Timestamp nextSlotStart <- getSlotStart nextSlot
     let timeToWait = nextSlotStart - curTime
     when (timeToWait > 0) $
-<<<<<<< HEAD
-        do modifyLoggerName (<> "slotting") $
-               logInfo $
-               sformat ("Waiting for "%shown%" before new slot") timeToWait
+        do when withLogging $ logTTW timeToWait
            delay timeToWait
-    onNewSlotDo (Just nextSlot) True action
-=======
-        do when withLogging $ logTTW timeToWait
-           wait $ for timeToWait
     onNewSlotDo withLogging (Just nextSlot) True action
->>>>>>> 3baa924d
-  where
-    waitUntilPredicate predicate =
-        unlessM predicate (shortWait >> waitUntilPredicate predicate)
-    shortWaitTime = (10 :: Microsecond) `max` (slotDuration `div` 10000)
-<<<<<<< HEAD
-    shortWait = delay shortWaitTime
-
--- | Run given action as soon as new slot starts, passing SlotId to
--- it.  This function uses MonadTimed and assumes consistency between
--- MonadSlots and MonadTimed implementations.
-onNewSlot'
-    :: (MonadIO m, MonadMockable m, MonadSlots m, MonadCatch m, WithLogger m)
-    => Bool -> (SlotId -> m ()) -> m a
-onNewSlot' startImmediately action =
-    onNewSlotDo' Nothing startImmediately actionWithCatch
-  where
-    -- [CSL-198]: think about exceptions more carefully.
-    actionWithCatch s = action s `catch` handler
-    handler :: WithLogger m => SomeException -> m ()
-    handler = logError . sformat ("Error occurred: "%build)
-
-onNewSlotDo'
-    :: (MonadIO m, MonadMockable m, MonadSlots m, MonadCatch m, WithLogger m)
-    => Maybe SlotId -> Bool -> (SlotId -> m ()) -> m a
-onNewSlotDo' expectedSlotId startImmediately action = do
-    -- here we wait for short intervals to be sure that expected slot
-    -- has really started, taking into account possible inaccuracies
-    waitUntilPredicate
-        (maybe (const True) (<=) expectedSlotId <$> getCurrentSlot)
-    curSlot <- getCurrentSlot
-    -- fork is necessary because action can take more time than slotDuration
-    when startImmediately $ void $ fork $ action curSlot
-    Timestamp curTime <- getCurrentTime
-    let nextSlot = succ curSlot
-    Timestamp nextSlotStart <- getSlotStart nextSlot
-    let timeToWait = nextSlotStart - curTime
-    when (timeToWait > 0) $
-        do modifyLoggerName (<> "slotting") $
-               logInfo $
-               sformat ("Waiting for "%shown%" before new slot") timeToWait
-           delay timeToWait
-    onNewSlotDo' (Just nextSlot) True action
   where
     waitUntilPredicate predicate =
         unlessM predicate (shortWait >> waitUntilPredicate predicate)
     shortWaitTime = (10 :: Microsecond) `max` (slotDuration `div` 10000)
     shortWait = delay shortWaitTime
-=======
-    shortWait = wait $ for shortWaitTime
     logTTW timeToWait = modifyLoggerName (<> "slotting") $ logDebug $
-                 sformat ("Waiting for "%shown%" before new slot") timeToWait
->>>>>>> 3baa924d
+                 sformat ("Waiting for "%shown%" before new slot") timeToWait