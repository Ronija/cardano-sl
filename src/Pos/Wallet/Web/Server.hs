--- conflicted
+++ resolved
@@ -26,12 +26,8 @@
 import           System.Wlog                     (logInfo)
 import           Universum
 
-<<<<<<< HEAD
 import           Pos.Crypto                      (SecretKey, toPublic, whData)
-=======
-import           Pos.Crypto                      (SecretKey, toPublic)
 import           Pos.Communication.Types         (MutSocketState, newMutSocketState)
->>>>>>> 53aa9597
 import           Pos.DHT.Model                   (DHTPacking, dhtAddr, getKnownPeers)
 import           Pos.DHT.Real                    (KademliaDHTContext, getKademliaDHTCtx,
                                                   runKademliaDHTRaw)
