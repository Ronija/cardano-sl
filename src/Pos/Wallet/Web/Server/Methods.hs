--- conflicted
+++ resolved
@@ -113,18 +113,12 @@
                                                    WS, WalletAddress (..),
                                                    WalletUserSecret (..),
                                                    addressToCAddress, cAddressToAddress,
-<<<<<<< HEAD
                                                    cPassPhraseToPassPhrase, coinFromCCoin,
-                                                   encToCAddress, mkCCoin, mkCTx, mkCTxId,
+                                                   encToCAddress, fromCWalletAddress,
+                                                   mkCCoin, mkCTx, mkCTxId,
                                                    readWalletUserSecret, toCUpdateInfo,
-=======
-                                                   cPassPhraseToPassPhrase, encToCAddress,
-                                                   fromCWalletAddress, mkCCoin, mkCTx,
-                                                   mkCTxId, readWalletUserSecret,
-                                                   toCUpdateInfo, toCWalletAddress,
->>>>>>> 732a2c76
-                                                   txContainsTitle, txIdToCTxId,
-                                                   walletAddrByAccount)
+                                                   toCWalletAddress, txContainsTitle,
+                                                   txIdToCTxId, walletAddrByAccount)
 import           Pos.Wallet.Web.Error             (WalletError (..), _RequestError)
 import           Pos.Wallet.Web.Server.Sockets    (ConnectionsVar, MonadWalletWebSockets,
                                                    WalletWebSockets, closeWSConnection,
@@ -449,10 +443,38 @@
         sformat ("No wallet with address " %build % " found") wCAddr
 
 getWallet :: WalletWebMode m => CWalletAddress -> m CWallet
-<<<<<<< HEAD
-getWallet wAddr = do
-    encSK <- getSKByAddr (cwaWSId wAddr)
-    accAddrs <- getWalletAccAddrsOrThrow Existing wAddr
+-- <<<<<<< HEAD
+-- getWallet wAddr = do
+--     encSK <- getSKByAddr (cwaWSId wAddr)
+--     accAddrs <- getWalletAccAddrsOrThrow Existing wAddr
+--     modifier <- txMempoolToModifier encSK
+--     let insertions = map fst (MM.insertions modifier)
+--     let modAccs = S.fromList $ insertions ++ MM.deletions modifier
+--     let filteredAccs = filter (`S.notMember` modAccs) accAddrs
+--     let mergedAccAddrs = filteredAccs ++ insertions
+--     mergedAccs <- mapM getAccount mergedAccAddrs
+--     balance <- mkCCoin . unsafeIntegerToCoin . sumCoins <$>
+--                mapM getAccountBalance mergedAccAddrs
+--     meta <- getWalletMeta wAddr >>= maybeThrow noWallet
+--     pure $ CWallet wAddr meta mergedAccs balance
+-- =======
+-- getWallet cAddr = do
+--     addr <- decodeCWalletAddressOrFail  cAddr
+--     encSK <- getSKByAddr (waWSAddress addr)
+--     accounts <- getAccounts cAddr
+--     modifier <- txMempoolToModifier encSK
+--     let insertions = map fst (MM.insertions modifier)
+--     let modAccs = S.fromList $ map caaAddress $ insertions ++ MM.deletions modifier
+--     let filteredAccs = filter (flip S.notMember modAccs . caAddress) accounts
+--     mempoolAccs <- mapM getAccount insertions
+--     let mergedAccs = filteredAccs ++ mempoolAccs
+--     meta <- getWalletMeta addr >>= maybeThrow noWallet
+--     pure $ CWallet cAddr meta mergedAccs
+-- >>>>>>> origin/master
+getWallet cAddr = do
+    addr <- decodeCWalletAddressOrFail  cAddr
+    encSK <- getSKByAddr (waWSId addr)
+    accAddrs <- getWalletAccAddrsOrThrow Existing cAddr
     modifier <- txMempoolToModifier encSK
     let insertions = map fst (MM.insertions modifier)
     let modAccs = S.fromList $ insertions ++ MM.deletions modifier
@@ -461,25 +483,12 @@
     mergedAccs <- mapM getAccount mergedAccAddrs
     balance <- mkCCoin . unsafeIntegerToCoin . sumCoins <$>
                mapM getAccountBalance mergedAccAddrs
-    meta <- getWalletMeta wAddr >>= maybeThrow noWallet
-    pure $ CWallet wAddr meta mergedAccs balance
-=======
-getWallet cAddr = do
-    addr <- decodeCWalletAddressOrFail  cAddr
-    encSK <- getSKByAddr (waWSAddress addr)
-    accounts <- getAccounts cAddr
-    modifier <- txMempoolToModifier encSK
-    let insertions = map fst (MM.insertions modifier)
-    let modAccs = S.fromList $ map caaAddress $ insertions ++ MM.deletions modifier
-    let filteredAccs = filter (flip S.notMember modAccs . caAddress) accounts
-    mempoolAccs <- mapM getAccount insertions
-    let mergedAccs = filteredAccs ++ mempoolAccs
     meta <- getWalletMeta addr >>= maybeThrow noWallet
-    pure $ CWallet cAddr meta mergedAccs
->>>>>>> 732a2c76
+    pure $ CWallet cAddr meta mergedAccs balance
+
   where
     noWallet =
-        RequestError $ sformat ("No wallet with address "%build%" found") wAddr
+        RequestError $ sformat ("No wallet with address "%build%" found") cAddr
 
 getWSet :: WalletWebMode m => CAddress WS -> m CWalletSet
 getWSet cAddr = do
@@ -501,22 +510,18 @@
   where wrongAddress err = throwM . RequestError $
             sformat ("Error while decoding CAddress: "%stext) err
 
-<<<<<<< HEAD
+
 decodeCCoinOrFail :: MonadThrow m => CCoin -> m Coin
 decodeCCoinOrFail c =
     coinFromCCoin c `whenNothing` throwM (RequestError "Wrong coin format")
 
-getWSetWalletAddrs :: WalletWebMode m => CAddress WS -> m [CWalletAddress]
-getWSetWalletAddrs wSet = filter ((== wSet) . cwaWSId) <$> getWalletAddresses
-=======
 decodeCWalletAddressOrFail :: MonadThrow m => CWalletAddress -> m WalletAddress
 decodeCWalletAddressOrFail = either wrongWallet pure . fromCWalletAddress
   where wrongWallet err = throwM . RequestError $
             sformat ("Error while decoding CWalletAddress: "%stext) err
 
 getWSetWalletAddrs :: WalletWebMode m => CAddress WS -> m [CWalletAddress]
-getWSetWalletAddrs wSet = map toCWalletAddress . filter ((== wSet) . waWSAddress) <$> getWalletAddresses
->>>>>>> 732a2c76
+getWSetWalletAddrs wSet = map toCWalletAddress . filter ((== wSet) . waWSId) <$> getWalletAddresses
 
 getWallets :: WalletWebMode m => Maybe (CAddress WS) -> m [CWallet]
 getWallets mCAddr = do
@@ -702,16 +707,10 @@
 getHistory
     :: WalletWebMode m
     => CWalletAddress -> Maybe Word -> Maybe Word -> m ([CTx], Word)
-<<<<<<< HEAD
-getHistory wAddr skip limit = do
-    cAccAddrs <- getWalletAccAddrsOrThrow Ever wAddr
-    accAddrs <- forM cAccAddrs (decodeCAddressOrFail . caaId)
-=======
 getHistory cWAddr skip limit = do
     wAddr <- decodeCWalletAddressOrFail cWAddr
     cAccAddrs <- getWalletAccAddrsOrThrow Ever cWAddr
-    accAddrs <- forM cAccAddrs (decodeCAddressOrFail . caaAddress)
->>>>>>> 732a2c76
+    accAddrs <- forM cAccAddrs (decodeCAddressOrFail . caaId)
     cHistory <-
         do  (minit, cachedTxs) <- transCache <$> getHistoryCache wAddr
 
@@ -729,11 +728,7 @@
                     taCachedUtxo
                     (cached <> cachedTxs)
 
-<<<<<<< HEAD
-            forM fullHistory $ addHistoryTx wAddr mempty mempty
-=======
-            forM fullHistory $ addHistoryTx cWAddr ADA mempty mempty
->>>>>>> 732a2c76
+            forM fullHistory $ addHistoryTx cWAddr mempty mempty
     pure (paginate cHistory, fromIntegral $ length cHistory)
   where
     paginate = take defaultLimit . drop defaultSkip
@@ -765,12 +760,8 @@
     -> Text
     -> TxHistoryEntry
     -> m CTx
-<<<<<<< HEAD
-addHistoryTx cAddr title desc wtx@THEntry{..} = do
-=======
-addHistoryTx cWAddr curr title desc wtx@THEntry{..} = do
+addHistoryTx cWAddr title desc wtx@THEntry{..} = do
     wAddr <- decodeCWalletAddressOrFail cWAddr
->>>>>>> 732a2c76
     -- TODO: this should be removed in production
     diff <- maybe localChainDifficulty pure =<<
             networkChainDifficulty
@@ -1054,11 +1045,7 @@
         Right (TxAux {..}, redeemAddress, redeemBalance) -> do
             -- add redemption transaction to the history of new wallet
             let txInputs = [TxOut redeemAddress redeemBalance]
-<<<<<<< HEAD
-            addHistoryTx walletId "ADA redemption" ""
-=======
-            addHistoryTx cWAddr ADA "ADA redemption" ""
->>>>>>> 732a2c76
+            addHistoryTx cWAddr "ADA redemption" ""
                 (THEntry (hash taTx) taTx txInputs Nothing [srcAddr] [dstAddr])
 
 reportingInitialized :: WalletWebMode m => CInitialized -> m ()
@@ -1170,18 +1157,7 @@
     parseUrlPiece = fmap addressToCAddress . decodeTextAddress
 
 instance FromHttpApiData CWalletAddress where
-<<<<<<< HEAD
-    parseUrlPiece url =
-        case T.splitOn "@" url of
-            [part1, part2] -> do
-                cwaWSId  <- parseUrlPiece part1
-                cwaIndex <- maybe (Left "Invalid wallet index") Right $
-                            readMaybe $ toString part2
-                return CWalletAddress{..}
-            _ -> Left "Expected 2 parts separated by '@'"
-=======
     parseUrlPiece = fmap CWalletAddress . parseUrlPiece
->>>>>>> 732a2c76
 
 -- TODO: this is not used, and perhaps won't be
 instance FromHttpApiData CAccountAddress where
