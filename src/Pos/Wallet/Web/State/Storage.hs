--- conflicted
+++ resolved
@@ -59,11 +59,7 @@
         WalletStorage
         {
           _wsWalletMetas  = mempty
-<<<<<<< HEAD
-        , _wsProfile      = mzero  -- TODO: Fix, like in `0.4`
-=======
         , _wsProfile      = def
->>>>>>> a84fe62b
         , _wsReadyUpdates = mempty
         , _wsHistoryCache = mempty
         }
