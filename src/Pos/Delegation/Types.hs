--- conflicted
+++ resolved
@@ -3,53 +3,33 @@
 -- | Delegation-related local types.
 
 module Pos.Delegation.Types
-<<<<<<< HEAD
-       ( DlgPayload
+       ( DlgPayload (..)
+       , mkDlgPayload
+       , ProxySKLightConfirmation
        , DlgUndo
        , DlgMemPool
-=======
-       (
-       -- if you uncomment these, also uncomment tests
-       -- in Test.Pos.Communication.Identity.BinarySpec
-       --, CheckProxySKConfirmed (..)
-       --, CheckProxySKConfirmedRes (..)
-
-         DlgPayload (..)
-       , mkDlgPayload
->>>>>>> eb7d5974
-       , ProxySKLightConfirmation
        ) where
 
 import           Universum
-<<<<<<< HEAD
-=======
 
 import           Control.Monad.Except (MonadError (throwError))
 import           Data.Default         (Default (def))
 import           Data.List            (groupBy)
 import qualified Data.Text.Buildable
-import           Formatting           (bprint, int, (%))
+import           Formatting           (bprint, int, sformat, (%))
 import           Serokell.Util        (listJson)
 
+import           Pos.Binary.Core      ()
 import           Pos.Core             (ProxySKHeavy, ProxySKLight, ProxySigLight)
-import           Pos.Crypto           (ProxySecretKey (..))
+import           Pos.Crypto           (ProxySecretKey (..), PublicKey,
+                                       verifyProxySecretKey)
 
-type ProxySKLightConfirmation = (ProxySKLight, ProxySigLight ProxySKLight)
->>>>>>> eb7d5974
-
-import           Pos.Core   (ProxySKHeavy, ProxySKLight, ProxySigLight)
-import           Pos.Crypto (PublicKey)
-
-
-<<<<<<< HEAD
--- | Delegation payload of the main block. The order of proxy sks
--- doesn't matter though, as it's checked for loops after application
--- all at once.
-type DlgPayload = [ProxySKHeavy]
-=======
+-- Consider making this a set.
 -- | 'DlgPayload' is put into 'MainBlock' and consists of a list of
 -- heavyweight proxy signing keys. There must be no duplicates
--- (comparing by issuer) in this list.
+-- (comparing by issuer) in this list. The order of PSKs doesn't
+-- matter, as it's checked for cycles after bulk application. So it's
+-- technically a set.
 newtype DlgPayload = UnsafeDlgPayload
     { getDlgPayload :: [ProxySKHeavy]
     } deriving (Show, Eq, NFData)
@@ -68,13 +48,17 @@
 mkDlgPayload proxySKs = do
     unless (null duplicates) $
         throwError "Some of block's PSKs have the same issuer, which is prohibited"
+    unless (null wrongPSKs) $ throwError $
+        sformat ("At least some PSKs in the block are corrupted/broken: "%listJson)
+                (take 5 wrongPSKs)
+
     return $ UnsafeDlgPayload proxySKs
   where
     proxySKsDups psks =
         filter (\x -> length x > 1) $
         groupBy ((==) `on` pskIssuerPk) $ sortOn pskIssuerPk psks
     duplicates = proxySKsDups proxySKs
->>>>>>> eb7d5974
+    wrongPSKs = filter (not . verifyProxySecretKey) proxySKs
 
 -- | PSKs we've overwritten/deleted.
 type DlgUndo = [ProxySKHeavy]
