--- conflicted
+++ resolved
@@ -24,27 +24,14 @@
     ( SscStorageMode ssc
     , SscStorageClassM ssc
     , SscLocalDataClass ssc
-    , SscLocalDataClassM ssc
     , SscHelpersClass ssc
     )
 
 type SscConstraint ssc =
-<<<<<<< HEAD
     ( Ssc ssc
     , Default (SscStorage ssc)
     , SscListenersClass ssc
     , SscWorkersClass ssc
     , SecurityWorkersClass ssc
     , WorkModeSsc ssc
-    )
-=======
-               (Ssc ssc,
-                Default (SscStorage ssc),
-                SscListenersClass ssc,
-                SscLocalDataClass ssc,
-                SscHelpersClass ssc,
-                SscStorageMode ssc,
-                SscStorageClassM ssc,
-                SscWorkersClass ssc,
-                SecurityWorkersClass ssc)
->>>>>>> 737bf616
+    )