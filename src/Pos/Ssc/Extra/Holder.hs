--- conflicted
+++ resolved
@@ -18,16 +18,10 @@
 import           Control.Monad.Fix         (MonadFix)
 import           Control.Monad.Reader      (ReaderT (ReaderT))
 import           Control.Monad.Trans.Class (MonadTrans)
-<<<<<<< HEAD
-import           Mockable                  (ChannelT, MFunctor', Mockable (liftMockable),
-                                            Promise, SharedAtomicT, ThreadId,
-=======
-import           Data.Default              (Default (def))
 import           Mockable                  (ChannelT, Counter, Distribution, Gauge, Gauge,
                                             MFunctor', Mockable (liftMockable), Promise,
                                             SharedAtomicT, SharedExclusiveT,
                                             SharedExclusiveT, ThreadId,
->>>>>>> 41162d6e
                                             liftMockableWrappedM)
 import           Serokell.Util.Lens        (WrappedM (..))
 import           System.Wlog               (CanLog, HasLoggerName, WithLogger)
