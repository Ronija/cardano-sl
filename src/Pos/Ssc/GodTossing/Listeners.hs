<<<<<<< HEAD
{-# LANGUAGE AllowAmbiguousTypes   #-}
{-# LANGUAGE FlexibleContexts      #-}
{-# LANGUAGE FlexibleInstances     #-}
{-# LANGUAGE MultiParamTypeClasses #-}
{-# LANGUAGE TemplateHaskell       #-}
{-# LANGUAGE TypeFamilies          #-}
{-# LANGUAGE UndecidableInstances  #-}
=======
{-# LANGUAGE AllowAmbiguousTypes  #-}
{-# LANGUAGE TemplateHaskell      #-}
{-# LANGUAGE TypeFamilies         #-}
{-# LANGUAGE UndecidableInstances #-}
>>>>>>> 7c4d4c1b

-- | Instance of SscListenersClass

module Pos.Ssc.GodTossing.Listeners
       ( -- * Instances
         -- ** instance SscListenersClass SscGodTossing
       ) where

import           Data.HashMap.Strict                    (lookup)
import           Data.Tagged                            (Tagged (..))
import           Formatting                             (build, sformat, (%))
import           Serokell.Util.Verify                   (VerificationRes (..))
import           System.Wlog                            (logDebug)
import           Universum

import           Pos.Binary.Class                       (Bi)
import           Pos.Binary.Crypto                      ()
import           Pos.Communication.Types                (ResponseMode)
import           Pos.Context                            (WithNodeContext (getNodeContext))
import           Pos.DHT.Model                          (ListenerDHT (..))
import           Pos.Security                           (shouldIgnorePkAddress)
import           Pos.Slotting                           (getCurrentSlot)
import           Pos.Ssc.Class.Listeners                (SscListenersClass (..))
import           Pos.Ssc.Extra.MonadLD                  (sscGetLocalPayload)
import           Pos.Ssc.GodTossing.LocalData.LocalData (sscIsDataUseful,
                                                         sscProcessMessage)
import           Pos.Ssc.GodTossing.Types.Base          (Commitment, Opening,
                                                         VssCertificate)
import           Pos.Ssc.GodTossing.Types.Instance      ()
import           Pos.Ssc.GodTossing.Types.Message       (GtMsgContents (..),
                                                         GtMsgTag (..),
                                                         isGoodSlotIdForTag,
                                                         msgContentsTag)
import           Pos.Ssc.GodTossing.Types.Type          (SscGodTossing)
import           Pos.Ssc.GodTossing.Types.Types         (GtPayload (..), GtProof,
                                                         _gpCertificates)
import           Pos.Types.Address                      (StakeholderId)
import           Pos.Util.Relay                         (DataMsg, InvMsg, Relay (..),
                                                         ReqMsg, handleDataL, handleInvL,
                                                         handleReqL)
import           Pos.WorkMode                           (WorkMode)

instance ( Bi VssCertificate
         , Bi Opening
         , Bi Commitment
         , Bi GtPayload
         , Bi GtProof
         , Bi (InvMsg GtMsgTag)
         , Bi (ReqMsg GtMsgTag)
         , Bi (DataMsg GtMsgContents)
         ) =>
         SscListenersClass SscGodTossing where
    sscListeners =
        Tagged
            [ ListenerDHT handleInvGt
            , ListenerDHT handleReqGt
            , ListenerDHT handleDataGt
            ]

handleInvGt :: (Bi (ReqMsg GtMsgTag), ResponseMode SscGodTossing m) => InvMsg GtMsgTag -> m ()
handleInvGt = handleInvL

handleReqGt :: (Bi (DataMsg GtMsgContents), ResponseMode SscGodTossing m) => ReqMsg GtMsgTag -> m ()
handleReqGt = handleReqL

handleDataGt :: (Bi (InvMsg GtMsgTag), ResponseMode SscGodTossing m) => DataMsg GtMsgContents -> m ()
handleDataGt = handleDataL

instance ( WorkMode SscGodTossing m
         ) => Relay m GtMsgTag GtMsgContents where
    contentsToTag = pure . msgContentsTag

    verifyInvTag tag =
      ifM (isGoodSlotIdForTag tag <$> getCurrentSlot)
          (pure VerSuccess)
          (pure $ VerFailure ["slot is not appropriate"])

    verifyReqTag _ = pure VerSuccess

    verifyDataContents dat =
      ifM (isGoodSlotIdForTag (msgContentsTag dat) <$> getCurrentSlot)
          (pure VerSuccess)
          (pure $ VerFailure ["slot is not appropriate"])

    handleInv = sscIsDataUseful
    handleReq tag addr = toContents tag addr <$>
                            (getCurrentSlot >>= sscGetLocalPayload)

    handleData dat addr = do
        -- TODO: Add here malicious emulation for network addresses
        -- when TW will support getting peer address properly
        ifM (not <$> flip shouldIgnorePkAddress addr <$> getNodeContext)
            (sscProcessMessage dat addr) $ True <$
            (logDebug $ sformat
                ("Malicious emulation: data "%build%" for address "%build%" ignored")
                dat addr)

toContents :: GtMsgTag -> StakeholderId -> GtPayload -> Maybe GtMsgContents
toContents CommitmentMsg addr (CommitmentsPayload comm _) =
    MCCommitment <$> lookup addr comm
toContents OpeningMsg addr (OpeningsPayload opens _) =
    MCOpening <$> lookup addr opens
toContents SharesMsg addr (SharesPayload shares _) =
    MCShares <$> lookup addr shares
toContents VssCertificateMsg addr payload =
    MCVssCertificate <$> lookup addr (_gpCertificates payload)
toContents _ _ _ = Nothing<|MERGE_RESOLUTION|>--- conflicted
+++ resolved
@@ -1,17 +1,7 @@
-<<<<<<< HEAD
-{-# LANGUAGE AllowAmbiguousTypes   #-}
-{-# LANGUAGE FlexibleContexts      #-}
-{-# LANGUAGE FlexibleInstances     #-}
-{-# LANGUAGE MultiParamTypeClasses #-}
-{-# LANGUAGE TemplateHaskell       #-}
-{-# LANGUAGE TypeFamilies          #-}
-{-# LANGUAGE UndecidableInstances  #-}
-=======
 {-# LANGUAGE AllowAmbiguousTypes  #-}
 {-# LANGUAGE TemplateHaskell      #-}
 {-# LANGUAGE TypeFamilies         #-}
 {-# LANGUAGE UndecidableInstances #-}
->>>>>>> 7c4d4c1b
 
 -- | Instance of SscListenersClass
 
