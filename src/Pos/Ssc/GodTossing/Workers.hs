--- conflicted
+++ resolved
@@ -13,13 +13,10 @@
 import           Control.Monad.Trans.Maybe        (runMaybeT)
 import           Control.TimeWarp.Timed           (Microsecond, Millisecond, currentTime,
                                                    for, wait)
-<<<<<<< HEAD
-import           Data.HashMap.Strict              (insert, lookup, member)
+import           Data.HashMap.Strict              (lookup, member)
+import           Data.HashMap.Strict              (lookup, member)
+import           Data.List.NonEmpty               (NonEmpty)
 import qualified Data.List.NonEmpty               as NE
-=======
-import           Data.HashMap.Strict              (lookup, member)
-import           Data.List.NonEmpty               (NonEmpty, nonEmpty)
->>>>>>> 4d34d109
 import           Data.Tagged                      (Tagged (..))
 import           Data.Time.Units                  (convertUnit)
 import           Formatting                       (build, ords, sformat, shown, (%))
@@ -269,31 +266,12 @@
     => SecretKey
     -> SlotId -- ^ Current slot
     -> m (Maybe (SignedCommitment, Opening))
-<<<<<<< HEAD
-generateAndSetNewSecret sk SlotId{..} = do
-    richmen <- lrcActionOnEpochReason siEpoch
-                   "couldn't get SSC richmen"
-                   getRichmenSsc
-    certs <- getGlobalCerts
-    let noPsErr = panic "generateAndSetNewSecret: no participants"
-    let ps = fromMaybe (panic noPsErr) . NE.nonEmpty .
-                map vcVssKey . mapMaybe (`lookup` certs) . toList $ richmen
-    let threshold = vssThreshold $ length ps
-    mPair <- runMaybeT (genCommitmentAndOpening threshold ps)
-    tip <- getTip
-    case mPair of
-      Just (mkSignedCommitment sk siEpoch -> comm, op) ->
-          Just (comm, op) <$ setSecret (toPublic sk, comm, op) tip
-      _ -> do
-        logError "Wrong participants list: can't deserialize"
-        return Nothing
-=======
 generateAndSetNewSecret sk SlotId {..} = do
     richmen <-
         lrcActionOnEpochReason siEpoch "couldn't get SSC richmen" getRichmenSsc
     certs <- getGlobalCerts siEpoch
     let participants =
-            nonEmpty . map vcVssKey . mapMaybe (`lookup` certs) . toList $
+            NE.nonEmpty . map vcVssKey . mapMaybe (`lookup` certs) . toList $
             richmen
     maybe (Nothing <$ warnNoPs) generateAndSetNewSecretDo participants
   where
@@ -310,7 +288,6 @@
             Just (mkSignedCommitment sk siEpoch -> comm, op) ->
                 Just (comm, op) <$ setSecret (toPublic sk, comm, op) tip
             _ -> Nothing <$ reportDeserFail
->>>>>>> 4d34d109
 
 randomTimeInInterval
     :: WorkMode SscGodTossing m
