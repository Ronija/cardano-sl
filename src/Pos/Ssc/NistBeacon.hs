--- conflicted
+++ resolved
@@ -11,7 +11,6 @@
        ( SscNistBeacon
        ) where
 
-<<<<<<< HEAD
 import           Control.Monad.State        (put)
 import           Crypto.Hash                (SHA256)
 import qualified Crypto.Hash                as Hash
@@ -20,17 +19,6 @@
 import           Data.Default               (Default (def))
 import           Data.Tagged                (Tagged (..))
 import           Data.Text.Buildable        (Buildable (build))
-import           Serokell.Util.Verify       (VerificationRes (..))
-=======
-import           Control.Monad.State     (put)
-import           Crypto.Hash             (SHA256)
-import qualified Crypto.Hash             as Hash
-import qualified Data.ByteArray          as ByteArray (convert)
-import           Data.Coerce             (coerce)
-import           Data.Default            (Default (def))
-import           Data.Tagged             (Tagged (..))
-import           Data.Text.Buildable     (Buildable (build))
->>>>>>> bd270895
 import           Universum
 
 import           Pos.Binary.Class           (encode)
