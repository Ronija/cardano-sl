--- conflicted
+++ resolved
@@ -20,12 +20,7 @@
 import           Pos.DHT.Model           (DHTNodeType (DHTFull), discoverPeers)
 import           Pos.Slotting            (getCurrentSlot)
 import           Pos.Ssc.Class           (SscConstraint)
-<<<<<<< HEAD
-import           Pos.Types               (Timestamp (Timestamp))
-=======
-import           Pos.State               (initFirstSlot)
 import           Pos.Types               (SlotId (..), Timestamp (Timestamp))
->>>>>>> 30e23ed6
 import           Pos.Util                (inAssertMode)
 import           Pos.Worker              (runWorkers)
 import           Pos.WorkMode            (WorkMode)
