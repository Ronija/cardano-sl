--- conflicted
+++ resolved
@@ -24,12 +24,8 @@
 import           Pos.Binary.Communication  ()
 import           Pos.Communication.Methods (announceBlock)
 import           Pos.Constants             (networkDiameter, slotDuration)
-<<<<<<< HEAD
-import           Pos.Context               (getNodeContext, ncPublicKey, ncSecretKey, ncMalicious)
-=======
 import           Pos.Context               (getNodeContext, ncPropagation, ncPublicKey,
-                                            ncSecretKey)
->>>>>>> 7bfdddec
+                                            ncSecretKey, ncMalicious)
 import           Pos.Slotting              (MonadSlots (getCurrentTime), getSlotStart)
 import           Pos.Ssc.Class             (sscApplyGlobalState, sscGetLocalPayload,
                                             sscVerifyPayload)
@@ -116,26 +112,17 @@
 blocksTransmitterInterval = slotDuration `div` 2
 
 blocksTransmitter :: WorkMode ssc m => m ()
-<<<<<<< HEAD
-blocksTransmitter =
-    repeatForever blocksTransmitterInterval onError $
-    do headBlock <- getHeadBlock
-       case headBlock of
-           Left _          -> logDebug "Head block is genesis block ⇒ no announcement"
-           Right mainBlock -> do
-               malicious <- ncMalicious <$> getNodeContext
-               -- TODO(voit): Make malicious node announce blocks to other malicious nodes
-               when (not malicious) $
-                 announceBlock (mainBlock ^. gbHeader)
-=======
 blocksTransmitter = whenM (ncPropagation <$> getNodeContext) impl
->>>>>>> 7bfdddec
   where
     impl = repeatForever blocksTransmitterInterval onError $
         do headBlock <- getHeadBlock
            case headBlock of
                Left _          -> logDebug "Head block is genesis block ⇒ no announcement"
-               Right mainBlock -> announceBlock (mainBlock ^. gbHeader)
+               Right mainBlock -> do
+                   malicious <- ncMalicious <$> getNodeContext
+                   -- TODO(voit): Make malicious node announce blocks to other malicious nodes
+                   when (not malicious) $
+                       announceBlock (mainBlock ^. gbHeader)
     onError e =
         blocksTransmitterInterval <$
         logWarning (sformat ("Error occured in blocksTransmitter: " %build) e)