--- conflicted
+++ resolved
@@ -12,31 +12,9 @@
 import qualified Data.Text.Buildable               as Buildable
 import           Formatting                        (bprint, build, (%))
 import qualified Prelude
-<<<<<<< HEAD
-import           System.Random            (mkStdGen, randomR)
-import           Test.QuickCheck          (Arbitrary (..), Gen, choose, oneof, suchThat,
-                                           vectorOf)
-
-import           Pos.Binary.Class         (Bi, Raw, biSize)
-import qualified Pos.Block.Core           as T
-import           Pos.Block.Network        as T
-import qualified Pos.Block.Pure           as T
-import           Pos.Constants            (epochSlots)
-import qualified Pos.Core                 as Core
-import           Pos.Crypto               (ProxySecretKey, PublicKey, SecretKey,
-                                           createPsk, hash, toPublic)
-import           Pos.Data.Attributes      (Attributes (..))
-import           Pos.Delegation.Arbitrary (genDlgPayload)
-import           Pos.Ssc.Arbitrary        (SscPayloadDependsOnSlot (..))
-import           Pos.Ssc.Class            (Ssc (..), SscHelpersClass)
-import           Pos.Txp.Arbitrary        ()
-import qualified Pos.Types                as T
-import           Pos.Update.Arbitrary     ()
-import           Pos.Util.Arbitrary       (makeSmall)
-import           Pos.Util.Util            (leftToPanic)
-=======
 import           System.Random                     (mkStdGen, randomR)
-import           Test.QuickCheck                   (Arbitrary (..), Gen, choose, vectorOf)
+import           Test.QuickCheck                   (Arbitrary (..), Gen, choose, suchThat,
+                                                    vectorOf)
 import           Test.QuickCheck.Arbitrary.Generic (genericArbitrary, genericShrink)
 
 import           Pos.Binary.Class                  (Bi, Raw, biSize)
@@ -46,7 +24,7 @@
 import           Pos.Constants                     (epochSlots)
 import qualified Pos.Core                          as Core
 import           Pos.Crypto                        (ProxySecretKey, PublicKey, SecretKey,
-                                                    createProxySecretKey, hash, toPublic)
+                                                    createPsk, hash, toPublic)
 import           Pos.Data.Attributes               (Attributes (..))
 import           Pos.Delegation.Arbitrary          (genDlgPayload)
 import           Pos.Ssc.Arbitrary                 (SscPayloadDependsOnSlot (..))
@@ -56,7 +34,6 @@
 import           Pos.Update.Arbitrary              ()
 import           Pos.Util.Arbitrary                (makeSmall)
 import           Pos.Util.Util                     (leftToPanic)
->>>>>>> a7c9eaf8
 
 newtype BodyDependsOnSlot b = BodyDependsOnSlot
     { genBodyDepsOnSlot :: Core.SlotId -> Gen (T.Body b)
