{-# LANGUAGE ScopedTypeVariables #-}
{-# LANGUAGE TemplateHaskell     #-}
{-# LANGUAGE TypeFamilies        #-}
{-# LANGUAGE TypeOperators       #-}
{-# OPTIONS -fno-warn-unused-top-binds #-} -- for lenses

-- | Stack of monads used by light wallet.

module Pos.Wallet.Light.Mode
       ( LightWalletMode
       , LightWalletContext(..)
       ) where

import           Universum

import           Control.Lens                     (makeLensesWith)
import qualified Control.Monad.Reader             as Mtl
import           Ether.Internal                   (HasLens (..))
import           Mockable                         (Production)
import           System.Wlog                      (HasLoggerName (..), LoggerName)

import           Pos.Block.BListener              (MonadBListener (..), onApplyBlocksStub,
                                                   onRollbackBlocksStub)
import           Pos.Client.Txp.Addresses         (MonadAddresses (..))
import           Pos.Client.Txp.Balances          (MonadBalances (..))
import           Pos.Client.Txp.History           (MonadTxHistory (..))
import           Pos.Communication.Types.Protocol (NodeId)
<<<<<<< HEAD
import           Pos.Core                         (HasCoreConstants, SlotId (..))
=======
import           Pos.Core                         (Address, SlotId (..))
>>>>>>> 444e1e61
import           Pos.DB                           (MonadGState (..))
import           Pos.Genesis                      (GenesisWStakeholders)
import           Pos.Reporting.MemState           (ReportingContext)
import           Pos.Slotting                     (MonadSlots (..),
                                                   currentTimeSlottingSimple)
import           Pos.Slotting.MemState            (MonadSlotsData (..))
import           Pos.Ssc.GodTossing               (SscGodTossing)
import           Pos.Util.JsonLog                 (HasJsonLogConfig (..), JsonLogConfig,
                                                   jsonLogDefault)
import           Pos.Util.LoggerName              (HasLoggerName' (..),
                                                   getLoggerNameDefault,
                                                   modifyLoggerNameDefault)
import           Pos.Util.TimeWarp                (CanJsonLog (..))
import           Pos.Util.UserSecret              (HasUserSecret (..))
import           Pos.Util.Util                    (postfixLFields)
import           Pos.Wallet.KeyStorage            (KeyData)
import           Pos.Wallet.Light.Redirect        (getBalanceWallet,
                                                   getBlockHistoryWallet,
                                                   getLocalHistoryWallet,
                                                   getOwnUtxosWallet, saveTxWallet)
import           Pos.Wallet.Light.State.Acidic    (WalletState)
import           Pos.Wallet.Light.State.Core      (gsAdoptedBVDataWallet)
import           Pos.Wallet.WalletMode            (MonadBlockchainInfo (..),
                                                   MonadUpdates (..))

type LightWalletSscType = SscGodTossing
-- type LightWalletSscType = SscNistBeacon

data LightWalletContext = LightWalletContext
    { lwcKeyData          :: !KeyData
    , lwcWalletState      :: !WalletState
    , lwcReportingContext :: !ReportingContext
    , lwcDiscoveryPeers   :: !(Set NodeId)
    , lwcJsonLogConfig    :: !JsonLogConfig
    , lwcLoggerName       :: !LoggerName
    , lwcGenStakeholders  :: !GenesisWStakeholders
    }

makeLensesWith postfixLFields ''LightWalletContext

type LightWalletMode = Mtl.ReaderT LightWalletContext Production

instance HasUserSecret LightWalletContext where
    userSecret = lwcKeyData_L

instance HasLens GenesisWStakeholders LightWalletContext GenesisWStakeholders where
    lensOf = lwcGenStakeholders_L

instance HasLens WalletState LightWalletContext WalletState where
    lensOf = lwcWalletState_L

instance HasLoggerName' LightWalletContext where
    loggerName = lwcLoggerName_L

instance HasJsonLogConfig LightWalletContext where
    jsonLogConfig = lwcJsonLogConfig_L

instance {-# OVERLAPPING #-} HasLoggerName LightWalletMode where
    getLoggerName = getLoggerNameDefault
    modifyLoggerName = modifyLoggerNameDefault

instance {-# OVERLAPPING #-} CanJsonLog LightWalletMode where
    jsonLog = jsonLogDefault

instance MonadBListener LightWalletMode where
    onApplyBlocks = onApplyBlocksStub
    onRollbackBlocks = onRollbackBlocksStub

-- FIXME: Dummy instance for lite-wallet.
instance MonadBlockchainInfo LightWalletMode where
    networkChainDifficulty = error "notImplemented"
    localChainDifficulty = error "notImplemented"
    blockchainSlotDuration = error "notImplemented"
    connectedPeers = error "notImplemented"

-- FIXME: Dummy instance for lite-wallet.
instance MonadUpdates LightWalletMode where
    waitForUpdate = error "notImplemented"
    applyLastUpdate = pure ()

-- FIXME: Dummy instance for lite-wallet.
instance MonadSlotsData LightWalletMode where
    getSystemStart = error "notImplemented"
    getSlottingData = error "notImplemented"
    waitPenultEpochEquals = error "notImplemented"
    putSlottingData = error "notImplemented"

-- FIXME: Dummy instance for lite-wallet.
instance HasCoreConstants => MonadSlots LightWalletMode where
    getCurrentSlot = Just <$> getCurrentSlotInaccurate
    getCurrentSlotBlocking = getCurrentSlotInaccurate
    getCurrentSlotInaccurate = pure (SlotId 0 minBound)
    currentTimeSlotting = currentTimeSlottingSimple

instance MonadGState LightWalletMode where
    gsAdoptedBVData = gsAdoptedBVDataWallet

instance MonadBalances LightWalletMode where
    getOwnUtxos = getOwnUtxosWallet
    getBalance = getBalanceWallet

instance HasCoreConstants => MonadTxHistory LightWalletSscType LightWalletMode where
    getBlockHistory = getBlockHistoryWallet
    getLocalHistory = getLocalHistoryWallet
    saveTx = saveTxWallet

instance MonadAddresses LightWalletMode where
    type AddrData LightWalletMode = Address
    getNewAddress = pure<|MERGE_RESOLUTION|>--- conflicted
+++ resolved
@@ -25,11 +25,7 @@
 import           Pos.Client.Txp.Balances          (MonadBalances (..))
 import           Pos.Client.Txp.History           (MonadTxHistory (..))
 import           Pos.Communication.Types.Protocol (NodeId)
-<<<<<<< HEAD
-import           Pos.Core                         (HasCoreConstants, SlotId (..))
-=======
-import           Pos.Core                         (Address, SlotId (..))
->>>>>>> 444e1e61
+import           Pos.Core                         (Address, HasCoreConstants, SlotId (..))
 import           Pos.DB                           (MonadGState (..))
 import           Pos.Genesis                      (GenesisWStakeholders)
 import           Pos.Reporting.MemState           (ReportingContext)
