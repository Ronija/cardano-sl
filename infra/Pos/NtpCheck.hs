{-# LANGUAGE DataKinds           #-}
{-# LANGUAGE ScopedTypeVariables #-}

module Pos.NtpCheck
    ( getNtpStatusOnce
    , ntpSettings
    , withNtpCheck
    , NtpStatus(..)
    , NtpCheckMonad
    ) where

import           Universum

import qualified Data.List.NonEmpty as NE
import           Data.Time.Units (Microsecond)
<<<<<<< HEAD
import           Mockable (CurrentTime, Delay, Mockable, Mockables, currentTime, withAsync)
import           NTP.Client (NtpClientSettings (..), NtpMonad, ntpSingleShot, spawnNtpClient)
=======
import           Mockable (Async, Concurrently, CurrentTime, Delay, Mockable, Mockables,
                           currentTime, withAsync)
import           NTP.Client (NtpClientSettings (..), spawnNtpClient)
>>>>>>> 24a1d672
import           Serokell.Util (sec)

import           Pos.Core.Slotting (Timestamp (..), diffTimestamp)
import           Pos.Infra.Configuration (HasInfraConfiguration, infraConfiguration)
import qualified Pos.Infra.Configuration as Infra
import           Pos.Util.Util (median)

type NtpCheckMonad m =
    ( NtpMonad m
    , Mockable CurrentTime m
    , HasInfraConfiguration
    )

withNtpCheck :: forall m a. NtpCheckMonad m => NtpClientSettings m -> m a -> m a
withNtpCheck settings action = withAsync (spawnNtpClient settings) (const action)

ntpSettings :: NtpCheckMonad m => (NtpStatus -> m ()) -> NtpClientSettings m
ntpSettings onStatus = NtpClientSettings
    { ntpServers         = Infra.ntpServers
    , ntpHandler         = ntpCheckHandler onStatus
    , ntpLogName         = "ntp-check"
    , ntpResponseTimeout = sec 5
    , ntpPollDelay       = timeDifferenceWarnInterval
    , ntpMeanSelection   = median . NE.fromList
    }

data NtpStatus = NtpSyncOk | NtpDesync Microsecond
    deriving (Eq, Show)

ntpCheckHandler :: NtpCheckMonad m => (NtpStatus -> m a) -> (Microsecond, Microsecond) -> m a
ntpCheckHandler cont (newMargin, transmitTime) = do
    let ntpTime = Timestamp $ transmitTime + newMargin
    localTime <- Timestamp <$> currentTime
    let timeDiff = diffTimestamp ntpTime localTime
    let ntpStatus
            | timeDiff <= timeDifferenceWarnThreshold = NtpSyncOk
            | otherwise = NtpDesync timeDiff
    cont ntpStatus

timeDifferenceWarnInterval :: HasInfraConfiguration => Microsecond
timeDifferenceWarnInterval = fromIntegral (Infra.ccTimeDifferenceWarnInterval infraConfiguration)

timeDifferenceWarnThreshold :: HasInfraConfiguration => Microsecond
timeDifferenceWarnThreshold = fromIntegral (Infra.ccTimeDifferenceWarnThreshold infraConfiguration)

-- | Create NTP client, let it work till the first response from servers,
-- then shutdown and return result.
getNtpStatusOnce :: ( NtpCheckMonad m , Mockables m [ CurrentTime, Delay] )
    => m NtpStatus
getNtpStatusOnce = do
    status <- newEmptyMVar
    let onStatusHandler = putMVar status
    let initNtp = spawnNtpClient $ ntpSettings onStatusHandler
    withAsync initNtp $ \_ ->
        readMVar status<|MERGE_RESOLUTION|>--- conflicted
+++ resolved
@@ -13,14 +13,8 @@
 
 import qualified Data.List.NonEmpty as NE
 import           Data.Time.Units (Microsecond)
-<<<<<<< HEAD
 import           Mockable (CurrentTime, Delay, Mockable, Mockables, currentTime, withAsync)
-import           NTP.Client (NtpClientSettings (..), NtpMonad, ntpSingleShot, spawnNtpClient)
-=======
-import           Mockable (Async, Concurrently, CurrentTime, Delay, Mockable, Mockables,
-                           currentTime, withAsync)
-import           NTP.Client (NtpClientSettings (..), spawnNtpClient)
->>>>>>> 24a1d672
+import           NTP.Client (NtpClientSettings (..), NtpMonad, spawnNtpClient)
 import           Serokell.Util (sec)
 
 import           Pos.Core.Slotting (Timestamp (..), diffTimestamp)
