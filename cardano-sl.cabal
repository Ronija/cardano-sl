name:                cardano-sl
version:             0.5.1
synopsis:            Cardano SL main implementation
description:         Please see README.md
license:             MIT
license-file:        LICENSE
author:              Serokell
maintainer:          Serokell <hi@serokell.io>
copyright:           2016 IOHK
category:            Currency
build-type:          Simple
extra-source-files:  README.md
cabal-version:       >=1.10

Flag with-web
  default:     True
  manual:      True

  description: Build with web part.

Flag with-wallet
  default:     True
  manual:      True

  description: Build with wallet.

Flag with-explorer
  default:     False
  manual:      True

  description: Build with explorer

library
  exposed-modules:      Paths_cardano_sl

                        -- Arbitrary instances
                        Pos.Arbitrary.Block
                        Pos.Arbitrary.Delegation
                        Pos.Arbitrary.Txp.Network

                        Pos.Aeson
                        Pos.Binary
                        Pos.Block.BListener
                        Pos.Block.Core
                        Pos.Block.Logic
                        Pos.Block.Network
                        Pos.Block.Pure
                        Pos.Block.RetrievalQueue
                        Pos.Block.Slog
                        Pos.Block.Types
                        Pos.CLI
                        Pos.Context
                        Pos.CompileConfig
                        Pos.Communication
                        Pos.Constants

                        Pos.DB.DB
                        Pos.DB.Block

                        Pos.Delegation

                        -- Arbitrary data generation
                        Pos.Generator
                        Pos.Generator.Block
                        Pos.Generator.BlockEvent

                        -- Genesis data
                        Pos.Genesis

                        -- GState
                        Pos.GState

                        -- LRC
                        Pos.Lrc
                        Pos.Lrc.FtsPure

                        -- Something
                        Pos.Launcher

                        -- SafeCopy serialization (required in wallet)
                        Pos.SafeCopy

                        -- Something
                        Pos.Security
                        Pos.Security.Class
                        Pos.Security.Workers

                        -- SSC

                        Pos.Ssc.GodTossing
                        Pos.Ssc.SscAlgo

                        -- Statistics
                        Pos.Statistics

                        -- Client
                        Pos.Client.Txp.Balances
                        Pos.Client.Txp.History
                        Pos.Client.Txp.Util

                        -- Txp
                        Pos.Txp

                        Pos.Types

                        -- Update system
                        Pos.Update

                        -- Utilities/helpers
                        Pos.Util
                        Pos.Util.LoggerName
                        Pos.Util.Undefined
                        Pos.Util.BackupPhrase
                        Pos.Util.JsonLog
                        Pos.Util.UserSecret

                        -- Wallets
                        Pos.Wallet.KeyStorage
                        Pos.Wallet.Web.Secret

                        -- Worker, work mode
                        Pos.Worker
                        Pos.WorkMode
                        Pos.WorkMode.Class

<<<<<<< HEAD
                        -- Binary serialization
                        Pos.Binary.Communication
                        Pos.Binary.Relay

                        -- Heavy delegation
                        Pos.Delegation.Types
=======
                        -- Exposed for tests
                        Pos.Block.Logic.VAR
                        Pos.Generator.Block.Param
>>>>>>> 92cf690d

  -- Explorer (TODO: move into cardano-explorer)
  exposed-modules:
                        Pos.Explorer

                        -- Needed for testing
                        Pos.Arbitrary.Explorer
  if flag(with-web)
    exposed-modules:    Pos.Web
  if flag(with-wallet)
    exposed-modules:    Pos.Wallet
  if flag(with-wallet) && flag(with-web)
    exposed-modules:    Pos.Wallet.Web
  if flag(with-web) || flag(with-explorer)
    exposed-modules:    Pos.Util.Servant
  other-modules:        Pos.Aeson.CompileConfig

                        -- Binary serialization
                        Pos.Binary.Block
                        Pos.Binary.Block.Block
                        Pos.Binary.Block.Core
                        Pos.Binary.Block.Slog
                        Pos.Binary.Delegation
                        Pos.Binary.Ssc
                        Pos.Binary.Txp
                        Pos.Binary.Txp.Network

                        -- Block processing
                        Pos.Block.Core.Genesis
                        Pos.Block.Core.Genesis.Chain
                        Pos.Block.Core.Genesis.Lens
                        Pos.Block.Core.Genesis.Misc
                        Pos.Block.Core.Genesis.Types
                        Pos.Block.Core.Main
                        Pos.Block.Core.Main.Chain
                        Pos.Block.Core.Main.Helpers
                        Pos.Block.Core.Main.Lens
                        Pos.Block.Core.Main.Misc
                        Pos.Block.Core.Main.Types
                        Pos.Block.Core.Union
                        Pos.Block.Core.Union.Misc
                        Pos.Block.Core.Union.Types
                        Pos.Block.Error
                        Pos.Block.Logic.Creation
                        Pos.Block.Logic.Header
                        Pos.Block.Logic.Internal
                        Pos.Block.Logic.Util
                        Pos.Block.Network.Announce
                        Pos.Block.Network.Types
                        Pos.Block.Network.Listeners
                        Pos.Block.Network.Logic
                        Pos.Block.Network.Retrieval
                        Pos.Block.Slog.Context
                        Pos.Block.Slog.Logic
                        Pos.Block.Slog.Types
                        Pos.Block.Worker

                        -- Compile config
                        Pos.CompileConfig.Parser
                        Pos.CompileConfig.Type

                        -- NodeContext
                        Pos.Context.Context
                        Pos.Context.Functions

                        -- Crypto
                        Pos.Crypto.HDDiscovery

                        -- DB
                        Pos.DB.Misc

                        -- Heavy delegation
                        Pos.Delegation.Cede
                        Pos.Delegation.Cede.Class
                        Pos.Delegation.Cede.Logic
                        Pos.Delegation.Cede.Types
                        Pos.Delegation.Cede.Holders
                        Pos.Delegation.Class
                        Pos.Delegation.DB
                        Pos.Delegation.Helpers
                        Pos.Delegation.Listeners
                        Pos.Delegation.Logic
                        Pos.Delegation.Logic.Common
                        Pos.Delegation.Logic.Mempool
                        Pos.Delegation.Logic.VAR
                        Pos.Delegation.Lrc
                        Pos.Delegation.Worker

                        -- Arbitrary data generation
                        Pos.Generator.Block.Error
                        Pos.Generator.Block.Logic
                        Pos.Generator.Block.Payload
                        Pos.Generator.Block.Mode

                        -- GState
                        Pos.GState.BlockExtra
                        Pos.GState.Context
                        Pos.GState.GState

                        -- Launcher
                        Pos.Launcher.Launcher
                        Pos.Launcher.Mode
                        Pos.Launcher.Param
                        Pos.Launcher.Resource
                        Pos.Launcher.Runner
                        Pos.Launcher.Scenario

                        -- Network
                        Pos.Communication.Types
                        Pos.Communication.Message
                        Pos.Communication.Methods
                        Pos.Communication.Tx
                        Pos.Communication.Server
                        Pos.Communication.Limits
                        Pos.Communication.Update

                        -- LRC
                        Pos.Lrc.Consumers
                        Pos.Lrc.DB
                        Pos.Lrc.DB.Leaders
                        Pos.Lrc.DB.Lrc
                        Pos.Lrc.DB.Richmen
                        Pos.Lrc.Logic
                        Pos.Lrc.Worker

                        Pos.Recovery.Instance

                        -- SSC
                        Pos.Ssc.Util

                        -- Statistics
                        Pos.Statistics.Ekg
                        Pos.Statistics.Statsd

                        -- Txp
                        Pos.Txp.Network
                        Pos.Txp.Network.Listeners
                        Pos.Txp.Network.Types
                        Pos.Txp.Worker

                        -- Update System
                        Pos.Update.Download
                        Pos.Update.Network
                        Pos.Update.Network.Listeners
                        Pos.Update.Worker

                        -- Wallet (intentionally separated, not alphabetically)
                        Pos.Wallet.Web.Error.Types
                        Pos.Wallet.Web.Util

  -- Explorer (TODO: move into cardano-explorer)
  other-modules:        Pos.Binary.Explorer
                        Pos.Explorer.Core
                        Pos.Explorer.Core.Types
                        Pos.Explorer.Txp
                        Pos.Explorer.Txp.Global
                        Pos.Explorer.Txp.Local
                        Pos.Explorer.Txp.Toil
                        Pos.Explorer.Txp.Toil.Class
                        Pos.Explorer.Txp.Toil.Logic
                        Pos.Explorer.Txp.Toil.Types
                        Pos.Explorer.DB
                        Pos.Explorer.BListener

  if flag(with-web)
    other-modules:      Pos.Aeson.Crypto
                        Pos.Aeson.Types
                        Pos.Web.Api
                        Pos.Web.Mode
                        Pos.Web.Server
                        Pos.Web.Types
  if flag(with-wallet)
    exposed-modules:
                        Pos.Wallet.Redirect
                        Pos.Wallet.WalletMode
                        Pos.Wallet.SscType
  if (flag(with-wallet) && flag(with-web))
    other-modules:      Pos.Aeson.ClientTypes
                        Pos.Aeson.WalletBackup
                        Pos.Wallet.Web.Account
                        Pos.Wallet.Web.Api
                        Pos.Wallet.Web.Backup
                        Pos.Wallet.Web.BListener
                        Pos.Wallet.Web.ClientTypes
                        Pos.Wallet.Web.Error
                        Pos.Wallet.Web.Error.Util
                        Pos.Wallet.Web.Mode
                        Pos.Wallet.Web.Server
                        Pos.Wallet.Web.Server.Methods
                        Pos.Wallet.Web.Server.Full
                        Pos.Wallet.Web.Server.Sockets
                        Pos.Wallet.Web.State
                        Pos.Wallet.Web.State.Acidic
                        Pos.Wallet.Web.State.State
                        Pos.Wallet.Web.State.Storage
                        Pos.Wallet.Web.Tracking

  build-depends:        QuickCheck
                      , MonadRandom
                      , acid-state
                      , aeson >= 0.11.2.1
                      , ansi-terminal
                      , async
                      , base
                      , base58-bytestring
                      , base64-bytestring
                      , binary
                      , bytestring
                      , cardano-crypto
                      , cardano-report-server >= 0.2.0
                      , cardano-sl-core
                      , cardano-sl-db
                      , cardano-sl-godtossing
                      , cardano-sl-infra
                      , cardano-sl-lrc
                      , cardano-sl-ssc
                      , cardano-sl-txp
                      , cardano-sl-update
                      , cereal
                      , conduit >= 1.2.8
                      , containers
                      , cryptonite >= 0.23 && <= 0.23
                      , cryptonite-openssl >= 0.6
                      , data-default
                      , deepseq
                      , deriving-compat
                      , digest
                      , directory
                      , dlist
                      , ed25519
                      , ekg
                      , ekg-core
                      , ekg-statsd
                      , ether >= 0.5
                      , exceptions
                      , file-embed >= 0.0.10
                      , filelock >= 0.1.0.1
                      , filepath
                      , focus
                      , formatting
                      , generic-arbitrary
                      , gitrev
                      , hashable
                      , http-client
                      , http-client-tls
                      , http-conduit
                      , kademlia
                      , lens
                      , list-t
                      , log-warper >= 1.1.1
                      , lrucache
                      , memory
                      , mmorph
                      , monad-control
                      , monad-loops
                      , MonadRandom
                      , mono-traversable
                      , mtl
                      , neat-interpolation
                      , network-info >= 0.2.0.8
                      , network-transport-tcp
                      , node-sketch >= 0.1.0.0
                      , optparse-applicative
                      , optparse-simple
                      , parsec
                      , plutus-prototype
                      , pvss
                      , quickcheck-instances
                      , random
                      , reflection
                      , resourcet
                      , rocksdb-haskell >= 1.0.0
                      , safecopy
                      , serokell-util >= 0.1.3.4
                      , stm
                      , stm-containers
                      , tagged
                      , template-haskell
                      , temporary >= 1.2.0.4
                      , text
                      , text-format
                      , th-lift-instances
                      , time
                      , time-units
                      , transformers
                      , transformers-base
                      , transformers-lift
                      , turtle
                      , universum >= 0.1.11
                      , unordered-containers
                      , vector
                      , wreq
                      , yaml

  if !os(windows)
    build-depends:      unix

  if flag(with-web)
    build-depends:      http-types
                      , servant >= 0.8.1
                      , servant-multipart >= 0.10
                      , servant-server >= 0.8.1
                      , wai
                      , wai-extra
                      , warp
                      , warp-tls
                      , websockets
                      , wai-websockets
  hs-source-dirs:       src
  default-language:     Haskell2010
  ghc-options:         -Wall
                       -fno-warn-orphans
                       -O2

  -- linker speed up for linux
  -- for explorer linking see https://ghc.haskell.org/trac/ghc/ticket/13810
  if os(linux) && !flag(with-explorer)
    ghc-options:       -optl-fuse-ld=gold
    ld-options:        -fuse-ld=gold

  default-extensions:   DeriveDataTypeable
                        DeriveGeneric
                        GeneralizedNewtypeDeriving
                        StandaloneDeriving
                        FlexibleContexts
                        FlexibleInstances
                        MultiParamTypeClasses
                        FunctionalDependencies
                        DefaultSignatures
                        NoImplicitPrelude
                        OverloadedStrings
                        RecordWildCards
                        TypeApplications
                        TupleSections
                        ViewPatterns
                        LambdaCase
                        MultiWayIf
                        ConstraintKinds
                        UndecidableInstances
                        BangPatterns
                        TemplateHaskell

  build-tools: cpphs >= 1.19
  ghc-options: -pgmP cpphs -optP --cpp

  if flag(with-web)
    cpp-options: -DWITH_WEB
  if flag(with-wallet)
    cpp-options: -DWITH_WALLET
  if flag(with-explorer)
    cpp-options: -DWITH_EXPLORER

executable cardano-node
  hs-source-dirs:      src/node
  main-is:             Main.hs
  other-modules:       NodeOptions
                     , Params
                     , Secrets
  build-depends:       base
                     , ansi-wl-pprint
                     , binary
                     , bytestring
                     , cardano-sl-core
                     , cardano-sl-infra
                     , cardano-sl-lrc
                     , cardano-sl-update
                     , cardano-sl-ssc
                     , cardano-sl
                     , containers
                     , data-default
                     , directory
                     , ether
                     , filepath
                     , formatting
                     , lens
                     , log-warper
                     , mtl
                     , network-transport
                     , node-sketch
                     , network-transport-tcp
                     , optparse-simple
                     , parsec
                     , serokell-util >= 0.1.3.4
                     , stm-containers
                     , string-qq
                     , time
                     , time-units
                     , universum >= 0.1.11
  default-language:    Haskell2010
  ghc-options:         -threaded -rtsopts
                       -Wall
                       -fno-warn-orphans
                       -O2

  -- linker speed up for linux
  if os(linux)
    ghc-options:       -optl-fuse-ld=gold
    ld-options:        -fuse-ld=gold

  default-extensions:   DeriveDataTypeable
                        DeriveGeneric
                        GeneralizedNewtypeDeriving
                        StandaloneDeriving
                        FlexibleContexts
                        FlexibleInstances
                        MultiParamTypeClasses
                        FunctionalDependencies
                        DefaultSignatures
                        NoImplicitPrelude
                        OverloadedStrings
                        RecordWildCards
                        TypeApplications
                        TupleSections
                        ViewPatterns
                        LambdaCase
                        MultiWayIf
                        ConstraintKinds
                        UndecidableInstances
                        BangPatterns
                        TemplateHaskell

  build-tools: cpphs >= 1.19
  ghc-options: -pgmP cpphs -optP --cpp

  if flag(with-web)
    cpp-options: -DWITH_WEB
  if flag(with-wallet)
    cpp-options: -DWITH_WALLET

test-suite cardano-test
  main-is:             Test.hs
  other-modules:
                       -- Standard module with some magic
                       Spec

                       -- Something
                       Test.Pos.BinarySpec

                       -- Pos.Block testing
                       Test.Pos.Block.Identity.BinarySpec
                       Test.Pos.Block.Identity.SafeCopySpec
                       Test.Pos.Block.Logic.CreationSpec
                       Test.Pos.Block.Logic.Emulation
                       Test.Pos.Block.Logic.Mode
                       Test.Pos.Block.Logic.Util
                       Test.Pos.Block.Logic.Event
                       Test.Pos.Block.Logic.VarSpec

                       -- Everything else
                       Test.Pos.CborSpec
                       Test.Pos.Communication.Identity.BinarySpec
                       Test.Pos.ConstantsSpec
                       Test.Pos.Core.AddressSpec
                       Test.Pos.CryptoSpec
                       Test.Pos.Delegation.Identity.BinarySpec
                       Test.Pos.DHT.Identity.BinarySpec
                       Test.Pos.Explorer.Identity.BinarySpec
                       Test.Pos.FollowTheSatoshiSpec
                       Test.Pos.Genesis.Identity.BinarySpec
                       Test.Pos.MerkleSpec
                       Test.Pos.Ssc.GodTossing.ComputeSharesSpec
                       Test.Pos.Ssc.GodTossing.Identity.BinarySpec
                       Test.Pos.Ssc.GodTossing.Identity.SafeCopySpec
                       Test.Pos.Ssc.GodTossing.SeedSpec
                       Test.Pos.Ssc.GodTossing.Toss.BaseSpec
                       Test.Pos.Ssc.GodTossing.VssCertDataSpec
                       Test.Pos.Txp.CoreSpec
                       Test.Pos.Txp.Identity.BinarySpec
                       Test.Pos.Txp.Toil.UtxoSpec
                       Test.Pos.Types.BlockSpec
                       Test.Pos.Types.CoinSpec
                       Test.Pos.Types.Identity.BinarySpec
                       Test.Pos.Types.Identity.SafeCopySpec
                       Test.Pos.Types.Identity.ShowReadSpec
                       Test.Pos.Types.SeedSpec
                       Test.Pos.Types.SlottingSpec
                       Test.Pos.Update.Identity.BinarySpec
                       Test.Pos.Update.Identity.SafeCopySpec
                       Test.Pos.Update.MemStateSpec
                       Test.Pos.Update.PollSpec
                       Test.Pos.Util
                       Test.Pos.Util.LimitsSpec
                       Test.Pos.Util.ModifierSpec
                       Test.Pos.UtilSpec
  type:                exitcode-stdio-1.0
  build-depends:       MonadRandom
                     , QuickCheck
                     , base
                     , bytestring
                     , cardano-sl-core
                     , cardano-sl-db
                     , cardano-sl-godtossing
                     , cardano-sl-infra
                     , cardano-sl-lrc
                     , cardano-sl-txp
                     , cardano-sl-update
                     , cardano-sl-ssc
                     , cardano-sl
                     , cborg
                     , cereal
                     , containers
                     , cryptonite
                     , data-default
                     , ether
                     , exceptions
                     , formatting
                     , generic-arbitrary
                     , hspec
                     , kademlia
                     , lens
                     , log-warper
                     , MonadRandom
                     , memory
                     , monad-control
                     , mtl
                     , mmorph
                     , node-sketch
                     , pvss
                     , quickcheck-instances
                     , random
                     , reflection
                     , regex-tdfa
                     , regex-tdfa-text
                     , safecopy
                     , serokell-util >= 0.1.3.4
                     , tagged
                     , temporary
                     , text-format
                     , time-units
                     , transformers-base
                     , universum >= 0.1.11
                     , unordered-containers
                     , vector
  hs-source-dirs:      test
  default-language:    Haskell2010
  ghc-options:         -threaded
                       -rtsopts
                       -Wall
                       -fno-warn-orphans

  -- linker speed up for linux
  if os(linux)
    ghc-options:       -optl-fuse-ld=gold
    ld-options:        -fuse-ld=gold

  default-extensions:   DeriveDataTypeable
                        DeriveGeneric
                        GeneralizedNewtypeDeriving
                        StandaloneDeriving
                        FlexibleContexts
                        FlexibleInstances
                        MultiParamTypeClasses
                        FunctionalDependencies
                        DefaultSignatures
                        NoImplicitPrelude
                        OverloadedStrings
                        RecordWildCards
                        TypeApplications
                        TupleSections
                        ViewPatterns
                        LambdaCase
                        MultiWayIf
                        ConstraintKinds
                        UndecidableInstances
                        BangPatterns
                        TemplateHaskell

  build-tools: cpphs >= 1.19
  ghc-options: -pgmP cpphs -optP --cpp

benchmark cardano-bench-criterion
  hs-source-dirs:      bench
  main-is:             Local/Criterion.hs
  other-modules:       Bench.Pos.Criterion.FollowTheSatoshiBench
                       Bench.Pos.Criterion.TxSigningBench
  type:                exitcode-stdio-1.0
  build-depends:       QuickCheck
                     , base
                     , binary
                     , bytestring
                     , cardano-sl-core
                     , cardano-sl-txp
                     , cardano-sl
                     , containers
                     , criterion
                     , formatting
                     , lens
                     , log-warper
                     , serokell-util >= 0.1.3.4
                     , text-format
                     , universum >= 0.1.11
                     , vector
  default-language:    Haskell2010
  ghc-options:         -threaded -rtsopts
                       -Wall
                       -fno-warn-orphans
                       -O2

  -- linker speed up for linux
  if os(linux)
    ghc-options:       -optl-fuse-ld=gold
    ld-options:        -fuse-ld=gold

  default-extensions:   DeriveDataTypeable
                        DeriveGeneric
                        GeneralizedNewtypeDeriving
                        StandaloneDeriving
                        FlexibleContexts
                        FlexibleInstances
                        MultiParamTypeClasses
                        FunctionalDependencies
                        DefaultSignatures
                        NoImplicitPrelude
                        OverloadedStrings
                        RecordWildCards
                        TypeApplications
                        TupleSections
                        ViewPatterns
                        LambdaCase
                        MultiWayIf
                        ConstraintKinds
                        UndecidableInstances
                        BangPatterns
                        TemplateHaskell

  build-tools: cpphs >= 1.19
  ghc-options: -pgmP cpphs -optP --cpp<|MERGE_RESOLUTION|>--- conflicted
+++ resolved
@@ -123,18 +123,16 @@
                         Pos.WorkMode
                         Pos.WorkMode.Class
 
-<<<<<<< HEAD
                         -- Binary serialization
                         Pos.Binary.Communication
                         Pos.Binary.Relay
 
                         -- Heavy delegation
                         Pos.Delegation.Types
-=======
+
                         -- Exposed for tests
                         Pos.Block.Logic.VAR
                         Pos.Generator.Block.Param
->>>>>>> 92cf690d
 
   -- Explorer (TODO: move into cardano-explorer)
   exposed-modules:
